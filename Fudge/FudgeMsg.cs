﻿/*
 * Copyright (C) 2009 - 2009 by OpenGamma Inc. and other contributors.
 *
 * Licensed under the Apache License, Version 2.0 (the "License");
 * you may not use this file except in compliance with the License.
 * You may obtain a copy of the License at
 * 
 *     http://www.apache.org/licenses/LICENSE-2.0
 *     
 * Unless required by applicable law or agreed to in writing, software
 * distributed under the License is distributed on an "AS IS" BASIS,
 * WITHOUT WARRANTIES OR CONDITIONS OF ANY KIND, either express or implied.
 * See the License for the specific language governing permissions and
 * limitations under the License.
 */
using System;
using System.Collections.Generic;
using System.Linq;
using System.Text;
using Fudge.Taxon;
using System.Diagnostics;
using System.IO;
using Fudge.Types;
using System.Collections;
<<<<<<< HEAD
=======
using Fudge.Encodings;
>>>>>>> 7266d813
using Fudge.Util;

namespace Fudge
{
    /// <summary>
    /// A container for <see cref="FudgeMsgField"/>s.
    /// This instance will contain all data fully extracted from a Fudge-encoded
    /// stream, unlike other systems where fields are unpacked as required.
    /// Therefore, constructing a <c>FudgeMsg</c> from a field is relatively more
    /// expensive in CPU and memory usage than just holding the original byte array,
    /// but lookups are substantially faster.
    /// </summary>
    /// <remarks>
    /// The various <c>Get*()</c> methods will return <c>null</c> if the field is not
    /// found, and otherwise use standard conversions to map between types, throwing
    /// <see cref="InvalidCastException"/> and <see cref="OverflowException"/> as
    /// appropriate.
    /// </remarks>
    public class FudgeMsg : FudgeEncodingObject, IMutableFudgeFieldContainer
    {
        private readonly FudgeContext fudgeContext;
        private readonly List<FudgeMsgField> fields = new List<FudgeMsgField>();

        public FudgeMsg() : this(new FudgeContext())
        {
        }

        public FudgeMsg(FudgeContext context)
        {
            if (context == null)
            {
                throw new ArgumentNullException("context", "Context must be provided");
            }
            this.fudgeContext = context;
        }

        public FudgeMsg(FudgeMsg other)
        {
            if (other == null)
            {
                throw new ArgumentNullException("Cannot initialize from a null other FudgeMsg");
            }
            this.fudgeContext = other.fudgeContext;
            InitializeFromByteArray(other.ToByteArray());
        }

        public FudgeMsg(params IFudgeField[] fields) : this()
        {
            foreach (var field in fields)
            {
                Add(field);
            }
        }

        public FudgeMsg(FudgeContext context, params IFudgeField[] fields)
            : this(context)
        {
            foreach (var field in fields)
            {
                Add(field);
            }
        }

        public FudgeMsg(byte[] byteArray, FudgeContext context)
        {
<<<<<<< HEAD
            MemoryStream stream = new MemoryStream(byteArray);
            FudgeBinaryReader bw = new FudgeBinaryReader(stream);
            FudgeMsgEnvelope other;
            try
=======
            if (context == null)
>>>>>>> 7266d813
            {
                throw new ArgumentNullException("context", "Context must be provided");
            }
            this.fudgeContext = context;
            InitializeFromByteArray(byteArray);
        }

        protected void InitializeFromByteArray(byte[] byteArray)
        {
            FudgeMsgEnvelope other = fudgeContext.Deserialize(byteArray);
            fields.AddRange(other.Message.fields);
        }

        public FudgeContext FudgeContext
        {
            get { return fudgeContext; }
        }

        #region IMutableFudgeFieldContainer implementation
        public void Add(IFudgeField field)
        {
            if (field == null)
            {
                throw new ArgumentNullException("Cannot add an empty field");
            }
            Add(field.Name, field.Ordinal, field.Type, field.Value);
        }

        public void Add(string name, object value)
        {
            Add(name, null, value);
        }

        public void Add(int? ordinal, object value)
        {
            Add(null, ordinal, value);
        }

        public void Add(string name, int? ordinal, object value)
        {
            FudgeFieldType type = DetermineTypeFromValue(value, fudgeContext);
            if (type == null)
            {
                throw new ArgumentException("Cannot determine a Fudge type for value " + value + " of type " + value.GetType());
            }
            Add(name, ordinal, type, value);
        }

        public virtual void Add(string name, int? ordinal, FudgeFieldType type, object value)
        {
            if (fields.Count >= short.MaxValue)
            {
                throw new InvalidOperationException("Can only add " + short.MaxValue + " to a single message.");
            }
            if (type == null)
            {
                throw new ArgumentNullException("Cannot add a field without a type specified.");
            }
            if (ordinal.HasValue && (ordinal < short.MinValue || ordinal > short.MaxValue))
            {
                throw new ArgumentOutOfRangeException("ordinal", "Ordinal must be within signed 16-bit range");
            }

            // Adjust values to the lowest possible representation.
            value = type.Minimize(value, ref type);

            FudgeMsgField field = new FudgeMsgField(type, value, name, (short?)ordinal);
            fields.Add(field);
        }

        protected internal static FudgeFieldType DetermineTypeFromValue(object value, FudgeContext context)
        {
            if (value == null)
            {
                throw new ArgumentNullException("Cannot determine type for null value.");
            }
            FudgeFieldType type = context.TypeDictionary.GetByCSharpType(value.GetType());
            if ((type == null) && (value is UnknownFudgeFieldValue))
            {
                UnknownFudgeFieldValue unknownValue = (UnknownFudgeFieldValue)value;
                type = unknownValue.Type;
            }
            return type;
        }

        #endregion

        public void Add(IEnumerable<IFudgeField> fields)
        {
            // TODO t0rx 20091017 -- Add this method to IMutableFudgeFieldContainer?
            if (fields == null)
                return;             // Whatever

            foreach (var field in fields)
            {
                Add(field);
            }
        }

        public void AddAll<T>(string name, IEnumerable<T> values)
        {
            foreach (T val in values)
            {
                Add(name, val);
            }
        }

        public void AddAll<T>(int ordinal, IEnumerable<T> values)
        {
            foreach (T val in values)
            {
                Add(ordinal, val);
            }
        }

        #region IFudgeFieldContainer implementation
        public short GetNumFields()
        {
            int size = fields.Count;
            Debug.Assert(size <= short.MaxValue);
            return (short)size;
        }

        /// <summary>
        /// Return an unmodifiable list of all the fields in this message, in the index
        /// order for those fields.
        /// </summary>
        /// <returns></returns>
        public IList<IFudgeField> GetAllFields()
        {
            // Fudge-Java just returns a read-only wrapper, but we can't do that in a typed way in .net 3.5
            var copy = new List<IFudgeField>(fields.Cast<IFudgeField>());
            return copy;
        }

        public IList<string> GetAllFieldNames()
        {
            // If only there was a set implementation...
            var dict = new Dictionary<string, bool>();
            foreach (var field in fields)
            {
                if (field.Name != null)
                {
                    dict[field.Name] = true;
                }
            }
            return new List<string>(dict.Keys);
        }

        public IFudgeField GetByIndex(int index)
        {
            if (index < 0)
            {
                throw new ArgumentOutOfRangeException("Cannot specify a negative index into a FudgeMsg.");
            }
            if (index >= fields.Count)
            {
                return null;
            }
            return fields[index];
        }

        // REVIEW kirk 2009-08-16 -- All of these getters are currently extremely unoptimized.
        // there may be an option required if we have a lot of random access to the field content
        // to speed things up by building an index.
        public IList<IFudgeField> GetAllByOrdinal(int ordinal)
        {
            List<IFudgeField> result = new List<IFudgeField>();
            foreach (FudgeMsgField field in fields)
            {
                if (ordinal == field.Ordinal)
                {
                    result.Add(field);
                }
            }
            return result;
        }

        public IFudgeField GetByOrdinal(int ordinal)
        {
            foreach (FudgeMsgField field in fields)
            {
                if (ordinal == field.Ordinal)
                {
                    return field;
                }
            }
            return null;
        }

        public IList<IFudgeField> GetAllByName(string name)
        {
            List<IFudgeField> results = new List<IFudgeField>();
            foreach (FudgeMsgField field in fields)
            {
                if (name == field.Name)
                {
                    results.Add(field);
                }
            }
            return results;
        }

        public IFudgeField GetByName(string name)
        {
            foreach (FudgeMsgField field in fields)
            {
                if (name == field.Name)
                {
                    return field;
                }
            }
            return null;
        }

        public virtual object GetValue(string name)
        {
            foreach (FudgeMsgField field in fields)
            {
                if (name == field.Name)
                {
                    return field.Value;
                }
            }
            return null;
        }

        public IList<T> GetAllValues<T>(string name)
        {
            var fields = GetAllByName(name);
            int nFields = fields.Count;
            T[] result = new T[nFields];
            for (int i = 0; i < nFields; i++)
            {
                result[i] = (T)ConvertType(fields[i].Value, typeof(T));
            }
            return result;
        }

        public IList<T> GetAllValues<T>(int ordinal)
        {
            var fields = GetAllByOrdinal(ordinal);
            int nFields = fields.Count;
            T[] result = new T[nFields];
            for (int i = 0; i < nFields; i++)
            {
                result[i] = (T)ConvertType(fields[i].Value, typeof(T));
            }
            return result;
        }

        public T GetValue<T>(string name)
        {
            return (T)GetValue(name, typeof(T));
        }

        public object GetValue(string name, Type type)
        {
            object value = GetValue(name);
            return ConvertType(value, type);
        }

        public virtual object GetValue(int ordinal)
        {
            foreach (FudgeMsgField field in fields)
            {
                if (ordinal == field.Ordinal)
                {
                    return field.Value;
                }
            }
            return null;
        }

        public T GetValue<T>(int ordinal)
        {
            return (T)GetValue(ordinal, typeof(T));
        }

        public object GetValue(int ordinal, Type type)
        {
            object value = GetValue(ordinal);
            return ConvertType(value, type);
        }

        public virtual object GetValue(string name, int? ordinal)
        {
            int index = GetIndex(name, ordinal);
            return index == -1 ? null : fields[index].Value;
        }

        protected int GetIndex(string name, int? ordinal)
        {
            int nFields = fields.Count;
            for (int i = 0; i < nFields; i++)
            {
                var field = fields[i];
                if ((ordinal != null) && (ordinal == field.Ordinal))
                {
                    return i;
                }
                if ((name != null) && (name == field.Name))
                {
                    return i;
                }
            }

            // Not found
            return -1;
        }

        public T GetValue<T>(string name, int? ordinal)
        {
            return (T)GetValue(name, ordinal, typeof(T));
        }

        public object GetValue(string name, int? ordinal, Type type)
        {
            object value = GetValue(name, ordinal);
            return ConvertType(value, type);
        }

        // Primitive Queries:

        /// <returns>value, or <c>null</c> if field not found.</returns>
        /// <exception cref="InvalidCastException">Field type could not be converted to a <c>double</c></exception>
        /// <exception cref="OverflowException">Field value could not fit within a <c>double</c></exception>
        public double? GetDouble(string fieldName)
        {
            return GetAsDoubleInternal(fieldName, null);
        }

        /// <returns>value, or <c>null</c> if field not found.</returns>
        /// <exception cref="InvalidCastException">Field type could not be converted to a <c>double</c></exception>
        /// <exception cref="OverflowException">Field value could not fit within a <c>double</c></exception>
        public double? GetDouble(int ordinal)
        {
            return GetAsDoubleInternal(null, ordinal);
        }

        protected double? GetAsDoubleInternal(string fieldName, int? ordinal)
        {
            IConvertible value = GetValue(fieldName, ordinal) as IConvertible;
            if (value == null)
                return null;
            else
                return value.ToDouble(null);
        }

        /// <returns>value, or <c>null</c> if field not found.</returns>
        /// <exception cref="InvalidCastException">Field type could not be converted to a <c>float</c></exception>
        /// <exception cref="OverflowException">Field value could not fit within a <c>float</c></exception>
        public float? GetFloat(string fieldName)
        {
            return GetAsFloatInternal(fieldName, null);
        }

        /// <returns>value, or <c>null</c> if field not found.</returns>
        /// <exception cref="InvalidCastException">Field type could not be converted to a <c>float</c></exception>
        /// <exception cref="OverflowException">Field value could not fit within a <c>float</c></exception>
        public float? GetFloat(int ordinal)
        {
            return GetAsFloatInternal(null, ordinal);
        }

        protected float? GetAsFloatInternal(string fieldName, int? ordinal)
        {
            IConvertible value = GetValue(fieldName, ordinal) as IConvertible;
            if (value == null)
                return null;
            else
                return value.ToSingle(null);
        }

        /// <returns>value, or <c>null</c> if field not found.</returns>
        /// <exception cref="InvalidCastException">Field type could not be converted to a <c>long</c></exception>
        /// <exception cref="OverflowException">Field value could not fit within a <c>long</c></exception>
        public long? GetLong(string fieldName)
        {
            return GetAsLongInternal(fieldName, null);
        }

        /// <returns>value, or <c>null</c> if field not found.</returns>
        /// <exception cref="InvalidCastException">Field type could not be converted to a <c>long</c></exception>
        /// <exception cref="OverflowException">Field value could not fit within a <c>long</c></exception>
        public long? GetLong(int ordinal)
        {
            return GetAsLongInternal(null, ordinal);
        }

        protected long? GetAsLongInternal(string fieldName, int? ordinal)
        {
            IConvertible value = GetValue(fieldName, ordinal) as IConvertible;
            if (value == null)
                return null;
            else
                return value.ToInt64(null);
        }

        /// <returns>value, or <c>null</c> if field not found.</returns>
        /// <exception cref="InvalidCastException">Field type could not be converted to an <c>int</c></exception>
        /// <exception cref="OverflowException">Field value could not fit within an <c>int</c></exception>
        public int? GetInt(string fieldName)
        {
            return GetAsIntInternal(fieldName, null);
        }

        /// <returns>value, or <c>null</c> if field not found.</returns>
        /// <exception cref="InvalidCastException">Field type could not be converted to an <c>int</c></exception>
        /// <exception cref="OverflowException">Field value could not fit within an <c>int</c></exception>
        public int? GetInt(int ordinal)
        {
            return GetAsIntInternal(null, ordinal);
        }

        protected int? GetAsIntInternal(string fieldName, int? ordinal)
        {
            IConvertible value = GetValue(fieldName, ordinal) as IConvertible;
            if (value == null)
                return null;
            else
                return value.ToInt32(null);
        }

        /// <returns>value, or <c>null</c> if field not found.</returns>
        /// <exception cref="InvalidCastException">Field type could not be converted to a <c>short</c></exception>
        /// <exception cref="OverflowException">Field value could not fit within a <c>short</c></exception>
        public short? GetShort(string fieldName)
        {
            return GetAsShortInternal(fieldName, null);
        }

        /// <returns>value, or <c>null</c> if field not found.</returns>
        /// <exception cref="InvalidCastException">Field type could not be converted to a <c>short</c></exception>
        /// <exception cref="OverflowException">Field value could not fit within a <c>short</c></exception>
        public short? GetShort(int ordinal)
        {
            return GetAsShortInternal(null, ordinal);
        }

        protected short? GetAsShortInternal(string fieldName, int? ordinal)
        {
            IConvertible value = GetValue(fieldName, ordinal) as IConvertible;
            if (value == null)
                return null;
            else
                return value.ToInt16(null);
        }

        /// <returns>value, or <c>null</c> if field not found.</returns>
        /// <exception cref="InvalidCastException">Field type could not be converted to a <c>byte</c></exception>
        /// <exception cref="OverflowException">Field value could not fit within a <c>byte</c></exception>
        public sbyte? GetSByte(string fieldName)
        {
            return GetAsSByteInternal(fieldName, null);
        }

        /// <returns>value, or <c>null</c> if field not found.</returns>
        /// <exception cref="InvalidCastException">Field type could not be converted to a <c>byte</c></exception>
        /// <exception cref="OverflowException">Field value could not fit within a <c>byte</c></exception>
        public sbyte? GetSByte(int ordinal)
        {
            return GetAsSByteInternal(null, ordinal);
        }

        protected sbyte? GetAsSByteInternal(string fieldName, int? ordinal)
        {
            IConvertible value = GetValue(fieldName, ordinal) as IConvertible;
            if (value == null)
                return null;
            else
                return value.ToSByte(null);
        }

        /// <returns>value, or <c>null</c> if field not found.</returns>
        /// <exception cref="InvalidCastException">Field type could not be converted to a <c>bool</c></exception>
        /// <exception cref="OverflowException">Field value could not fit within a <c>bool</c></exception>
        public bool? GetBoolean(string fieldName)
        {
            return GetAsBooleanInternal(fieldName, null);
        }

        /// <returns>value, or <c>null</c> if field not found.</returns>
        /// <exception cref="InvalidCastException">Field type could not be converted to a <c>bool</c></exception>
        /// <exception cref="OverflowException">Field value could not fit within a <c>bool</c></exception>
        public bool? GetBoolean(int ordinal)
        {
            return GetAsBooleanInternal(null, ordinal);
        }

        protected bool? GetAsBooleanInternal(string fieldName, int? ordinal)
        {
            IConvertible value = GetValue(fieldName, ordinal) as IConvertible;
            if (value == null)
                return null;
            else
                return value.ToBoolean(null);
        }

        /// <returns>value, or <c>null</c> if field not found.</returns>
        /// <exception cref="InvalidCastException">Field type could not be converted to a <c>string</c></exception>
        /// <exception cref="OverflowException">Field value could not fit within a <c>string</c></exception>
        public string GetString(string fieldName)
        {
            return GetAsStringInternal(fieldName, null);
        }

        /// <returns>value, or <c>null</c> if field not found.</returns>
        /// <exception cref="InvalidCastException">Field type could not be converted to a <c>string</c></exception>
        /// <exception cref="OverflowException">Field value could not fit within a <c>string</c></exception>
        public string GetString(int ordinal)
        {
            return GetAsStringInternal(null, ordinal);
        }

        public IFudgeFieldContainer GetMessage(string name)
        {
            return (IFudgeFieldContainer)GetFirstTypedValue(name, FudgeTypeDictionary.FUDGE_MSG_TYPE_ID);
        }

        public IFudgeFieldContainer GetMessage(int ordinal)
        {
            return (IFudgeFieldContainer)GetFirstTypedValue(ordinal, FudgeTypeDictionary.FUDGE_MSG_TYPE_ID);
        }

        protected string GetAsStringInternal(string fieldName, int? ordinal)
        {
            IConvertible value = GetValue(fieldName, ordinal) as IConvertible;
            if (value == null)
                return null;
            else
                return value.ToString(null);
        }

        public byte[] ToByteArray()
        {
            MemoryStream stream = new MemoryStream(ComputeSize(null));
<<<<<<< HEAD
            FudgeBinaryWriter bw = new FudgeBinaryWriter(stream);
=======
            BinaryWriter bw = new FudgeBinaryWriter(stream);
>>>>>>> 7266d813
            try
            {
                var writer = new FudgeEncodedStreamWriter(FudgeContext);        // TODO t0rx 2009-11-12 -- In Fudge-Java this is obtained from the context
                writer.Reset(bw);
                writer.StartSubMessage(null, null);
                writer.WriteFields(GetAllFields());
                writer.EndSubMessage();
                bw.Flush();
            }
            catch (IOException e)
            {
                throw new FudgeRuntimeException("Had an IOException writing to a MemoryStream.", e);        // TODO t0rx 2009-08-30 -- In Fudge-Java this is just a RuntimeException
            }

            return stream.ToArray();
        }
        #endregion

        public override int ComputeSize(IFudgeTaxonomy taxonomy)
        {
            int size = 0;
            foreach (FudgeMsgField field in fields)
            {
                size += field.GetSize(taxonomy);
            }
            return size;
        }

        protected object GetFirstTypedValue(string fieldName, int typeId)
        {
            foreach (FudgeMsgField field in fields)
            {
                if ((fieldName == field.Name)
                    && (field.Type.TypeId == typeId))
                {
                    return field.Value;
                }
            }
            return null;
        }

        protected object GetFirstTypedValue(int ordinal, int typeId)
        {
            foreach (FudgeMsgField field in fields)
            {
                if (field.Ordinal == null)
                    continue;

                if ((field.Ordinal == ordinal)
                  && (field.Type.TypeId == typeId))
                {
                    return field.Value;
                }
            }
            return null;
        }

        public void SetNamesFromTaxonomy(IFudgeTaxonomy taxonomy)
        {
            if (taxonomy == null)
            {
                return;
            }
            for (int i = 0; i < fields.Count; i++)
            {
                FudgeMsgField field = fields[i];
                if ((field.Ordinal != null) && (field.Name == null))
                {
                    string nameFromTaxonomy = taxonomy.GetFieldName(field.Ordinal.Value);
                    if (nameFromTaxonomy == null)
                    {
                        continue;
                    }
                    FudgeMsgField replacementField = new FudgeMsgField(field.Type, field.Value, nameFromTaxonomy, field.Ordinal);
                    fields[i] = replacementField;
                }

                if (field.Value is FudgeMsg)
                {
                    FudgeMsg subMsg = (FudgeMsg)field.Value;
                    subMsg.SetNamesFromTaxonomy(taxonomy);
                }
            }
        }

        private object ConvertType(object value, Type type)
        {
            if (value == null) return null;

            if (!type.IsAssignableFrom(value.GetType()))
            {
                FudgeFieldType fieldType = fudgeContext.TypeDictionary.GetByCSharpType(type);
                if (fieldType == null)
                    throw new InvalidCastException("No registered field type for " + type.Name);

                value = fieldType.ConvertValueFrom(value);
            }
            return value;
        }

        #region IEnumerable<IFudgeField> Members

        public IEnumerator<IFudgeField> GetEnumerator()
        {
            var copy = new List<FudgeMsgField>(fields);
            foreach (object field in copy)
            {
                yield return (IFudgeField)field;
            }
        }

        #endregion

        #region IEnumerable Members

        IEnumerator IEnumerable.GetEnumerator()
        {
            var copy = new List<FudgeMsgField>(fields);
            return copy.GetEnumerator();
        }

        #endregion

        public override string ToString()
        {
            StringBuilder sb = new StringBuilder();
            sb.Append("FudgeMsg[");
            foreach (var field in this)
            {
                if (field.Ordinal != null)
                {
                    sb.Append(field.Ordinal);
                    sb.Append(": ");
                }
                if (field.Name != null)
                {
                    sb.Append(field.Name);
                }
                sb.Append(" => ");
                sb.Append(field.Value);
                sb.Append(", ");
            }
            if (sb.Length > 13)
            {
                sb.Remove(sb.Length - 2, 2);
            }
            sb.Append("]");
            return sb.ToString();
        }
    }
}<|MERGE_RESOLUTION|>--- conflicted
+++ resolved
@@ -22,10 +22,7 @@
 using System.IO;
 using Fudge.Types;
 using System.Collections;
-<<<<<<< HEAD
-=======
 using Fudge.Encodings;
->>>>>>> 7266d813
 using Fudge.Util;
 
 namespace Fudge
@@ -91,14 +88,7 @@
 
         public FudgeMsg(byte[] byteArray, FudgeContext context)
         {
-<<<<<<< HEAD
-            MemoryStream stream = new MemoryStream(byteArray);
-            FudgeBinaryReader bw = new FudgeBinaryReader(stream);
-            FudgeMsgEnvelope other;
-            try
-=======
             if (context == null)
->>>>>>> 7266d813
             {
                 throw new ArgumentNullException("context", "Context must be provided");
             }
@@ -636,11 +626,7 @@
         public byte[] ToByteArray()
         {
             MemoryStream stream = new MemoryStream(ComputeSize(null));
-<<<<<<< HEAD
-            FudgeBinaryWriter bw = new FudgeBinaryWriter(stream);
-=======
             BinaryWriter bw = new FudgeBinaryWriter(stream);
->>>>>>> 7266d813
             try
             {
                 var writer = new FudgeEncodedStreamWriter(FudgeContext);        // TODO t0rx 2009-11-12 -- In Fudge-Java this is obtained from the context
