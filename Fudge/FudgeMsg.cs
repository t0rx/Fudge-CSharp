/* <!--
 * Copyright (C) 2009 - 2009 by OpenGamma Inc. and other contributors.
 *
 * Licensed under the Apache License, Version 2.0 (the "License");
 * you may not use this file except in compliance with the License.
 * You may obtain a copy of the License at
 * 
 *     http://www.apache.org/licenses/LICENSE-2.0
 *     
 * Unless required by applicable law or agreed to in writing, software
 * distributed under the License is distributed on an "AS IS" BASIS,
 * WITHOUT WARRANTIES OR CONDITIONS OF ANY KIND, either express or implied.
 * See the License for the specific language governing permissions and
 * limitations under the License.
 * -->
 */
using System;
using System.Collections.Generic;
using System.Text;
using Fudge.Taxon;
using System.Diagnostics;
using System.IO;
using Fudge.Types;
using System.Collections;
using Fudge.Encodings;
using Fudge.Util;

namespace Fudge
{
    /// <summary>
    /// A container for <see cref="FudgeMsgField"/>s.
    /// This instance will contain all data fully extracted from a Fudge-encoded
    /// stream, unlike other systems where fields are unpacked as required.
    /// Therefore, constructing a <c>FudgeMsg</c> from a field is relatively more
    /// expensive in CPU and memory usage than just holding the original byte array,
    /// but lookups are substantially faster.
    /// </summary>
    /// <remarks>
    /// The various <c>Get*()</c> methods will return <c>null</c> if the field is not
    /// found, and otherwise use standard conversions to map between types, throwing
    /// <see cref="InvalidCastException"/> and <see cref="OverflowException"/> as
    /// appropriate.
    /// </remarks>
    public class FudgeMsg : FudgeEncodingObject, IMutableFudgeFieldContainer
    {
        private readonly FudgeContext fudgeContext;
        private readonly List<FudgeMsgField> fields = new List<FudgeMsgField>();

        /// <summary>
        /// Constructs a new <see cref="FudgeMsg"/> with a default <see cref="FudgeContext"/>.
        /// </summary>
        public FudgeMsg() : this(new FudgeContext())
        {
        }

        // TODO 2009-12-14 Andrew -- lose the constructor above; static type dictionary is not good

        /// <summary>
        /// Constructs a new <see cref="FudgeMsg"/> using a given <see cref="FudgeContext"/>.
        /// </summary>
        /// <param name="context">Context to use for the message.</param>
        public FudgeMsg(FudgeContext context)
        {
            if (context == null)
            {
                throw new ArgumentNullException("context", "Context must be provided");
            }
            this.fudgeContext = context;
        }

        /// <summary>
        /// Creates a new <c>FudgeMsg</c> object as a copy of another.
        /// </summary>
        /// <param name="other">an existing <c>FudgeMsg</c> object to copy</param>
        public FudgeMsg(FudgeMsg other)
        {
            if (other == null)
            {
                throw new ArgumentNullException("Cannot initialize from a null other FudgeMsg");
            }
            this.fudgeContext = other.fudgeContext;
            InitializeFromByteArray(other.ToByteArray());
        }

        /// <summary>
        /// Constructs a new <see cref="FudgeMsg"/> using a default context, and populates with a set of fields.
        /// </summary>
        /// <param name="fields">Fields to populate the message.</param>
        public FudgeMsg(params IFudgeField[] fields) : this()
        {
            foreach (var field in fields)
            {
                Add(field);
            }
        }

        /// <summary>
        /// Constructs a new <see cref="FudgeMsg"/> using a given context, and populates with a set of fields.
        /// </summary>
        /// <param name="context"><see cref="FudgeContext"/> to use for the message.</param>
        /// <param name="fields">Fields to populate the message.</param>
        public FudgeMsg(FudgeContext context, params IFudgeField[] fields)
            : this(context)
        {
            foreach (var field in fields)
            {
                Add(field);
            }
        }

        /// <summary>
        /// Constructs a new <see cref="FudgeMsg"/> from raw binary data, using a given context.
        /// </summary>
        /// <param name="byteArray">Binary data to use.</param>
        /// <param name="context"><see cref="FudgeContext"/> for the message.</param>
        public FudgeMsg(byte[] byteArray, FudgeContext context)
        {
            if (context == null)
            {
                throw new ArgumentNullException("context", "Context must be provided");
            }
        }

        /// <summary>
        /// Populates the message fields from the encoded data. If the array is larger than the Fudge envelope, any additional data is ignored.
        /// </summary>
        /// <param name="byteArray">the encoded data to populate this message with</param>
        protected void InitializeFromByteArray(byte[] byteArray)
        {
            FudgeMsgEnvelope other = fudgeContext.Deserialize(byteArray);
            fields.AddRange(other.Message.fields);
        }

        /// <summary>
        /// Gets the <see cref="FudgeContext"/> for this message.
        /// </summary>
        public FudgeContext FudgeContext
        {
            get { return fudgeContext; }
        }

        // TODO 2009-12-14 Andrew -- replace the TypeDictionary with a FudgeContext reference

        #region IMutableFudgeFieldContainer implementation

        /// <inheritdoc />
        public void Add(IFudgeField field)
        {
            if (field == null)
            {
                throw new ArgumentNullException("Cannot add an empty field");
            }
            Add(field.Name, field.Ordinal, field.Type, field.Value);
        }

        /// <inheritdoc />
        public void Add(string name, object value)
        {
            Add(name, null, value);
        }

        /// <inheritdoc />
        public void Add(int? ordinal, object value)
        {
            Add(null, ordinal, value);
        }

        /// <inheritdoc />
        public void Add(string name, int? ordinal, object value)
        {
            FudgeFieldType type = DetermineTypeFromValue(value, fudgeContext);
            if (type == null)
            {
                throw new ArgumentException("Cannot determine a Fudge type for value " + value + " of type " + value.GetType());
            }
            Add(name, ordinal, type, value);
        }

        /// <inheritdoc />
        public void Add(string name, int? ordinal, FudgeFieldType type, object value)
        {
            if (fields.Count >= short.MaxValue)
            {
                throw new InvalidOperationException("Can only add " + short.MaxValue + " to a single message.");
            }
            if (type == null)
            {
                throw new ArgumentNullException("Cannot add a field without a type specified.");
            }
            if (ordinal.HasValue && (ordinal < short.MinValue || ordinal > short.MaxValue))
            {
                throw new ArgumentOutOfRangeException("ordinal", "Ordinal must be within signed 16-bit range");
            }

            // Adjust values to the lowest possible representation.
            value = type.Minimize(value, ref type);

            FudgeMsgField field = new FudgeMsgField(type, value, name, (short?)ordinal);
            fields.Add(field);
        }

        /// <summary>
        /// Determines the <c>FudgeFieldType</c> of a C# value.
        /// </summary>
        /// <param name="value">value whose type is to be determined</param>
<<<<<<< HEAD
        /// <param name="typeDictionary">the <c>FudgeTypeDictionary</c> to use</param>
=======
        /// <param name="context">the <see cref="FudgeContext"/> to use</param>
>>>>>>> 47d7b8e4
        /// <returns>the appropriate <c>FudgeFieldType</c> instance</returns>
        protected internal static FudgeFieldType DetermineTypeFromValue(object value, FudgeContext context)
        {
            if (value == null)
            {
                throw new ArgumentNullException("Cannot determine type for null value.");
            }
            FudgeFieldType type = context.TypeDictionary.GetByCSharpType(value.GetType());
            if ((type == null) && (value is UnknownFudgeFieldValue))
            {
                UnknownFudgeFieldValue unknownValue = (UnknownFudgeFieldValue)value;
                type = unknownValue.Type;
            }
            return type;
        }

        #endregion

        #region IFudgeFieldContainer implementation

        /// <inheritdoc />
        public short GetNumFields()
        {
            int size = fields.Count;
            Debug.Assert(size <= short.MaxValue);
            return (short)size;
        }

        /// <inheritdoc />
        public IList<IFudgeField> GetAllFields()
        {
            // Fudge-Java just returns a read-only wrapper, but we can't do that in a typed way in .net 3.5
            //var copy = new List<IFudgeField>(fields.Cast<IFudgeField>()); // Cast is specific to the linq namespace
            //return copy;
            return fields.ConvertAll<IFudgeField>(new Converter<FudgeMsgField, IFudgeField>(FudgeMsgField.toIFudgeField));
        }

        /// <inheritdoc />
        public IList<string> GetAllFieldNames()
        {
            // If only there was a set implementation...
            var dict = new Dictionary<string, bool>();
            foreach (var field in fields)
            {
                if (field.Name != null)
                {
                    dict[field.Name] = true;
                }
            }
            return new List<string>(dict.Keys);
        }

        /// <inheritdoc />
        public IFudgeField GetByIndex(int index)
        {
            if (index < 0)
            {
                throw new ArgumentOutOfRangeException("Cannot specify a negative index into a FudgeMsg.");
            }
            if (index >= fields.Count)
            {
                return null;
            }
            return fields[index];
        }

        // REVIEW 2009-08-16 kirk -- All of these getters are currently extremely unoptimized.
        // there may be an option required if we have a lot of random access to the field content
        // to speed things up by building an index.
        /// <inheritdoc />
        public IList<IFudgeField> GetAllByOrdinal(int ordinal)
        {
            List<IFudgeField> result = new List<IFudgeField>();
            foreach (FudgeMsgField field in fields)
            {
                if (ordinal == field.Ordinal)
                {
                    result.Add(field);
                }
            }
            return result;
        }

        /// <inheritdoc />
        public IFudgeField GetByOrdinal(int ordinal)
        {
            foreach (FudgeMsgField field in fields)
            {
                if (ordinal == field.Ordinal)
                {
                    return field;
                }
            }
            return null;
        }

        /// <inheritdoc />
        public IList<IFudgeField> GetAllByName(string name)
        {
            List<IFudgeField> results = new List<IFudgeField>();
            foreach (FudgeMsgField field in fields)
            {
                if (name == field.Name)
                {
                    results.Add(field);
                }
            }
            return results;
        }

        /// <inheritdoc />
        public IFudgeField GetByName(string name)
        {
            foreach (FudgeMsgField field in fields)
            {
                if (name == field.Name)
                {
                    return field;
                }
            }
            return null;
        }

        /// <inheritdoc />
        public object GetValue(string name)
        {
            foreach (FudgeMsgField field in fields)
            {
                if (name == field.Name)
                {
                    return field.Value;
                }
            }
            return null;
        }

        /// <inheritdoc cref="IFudgeFieldContainer.GetValue{T}(System.String)" />
        public T GetValue<T>(string name)
        {
            return (T)GetValue(name, typeof(T));
        }

        /// <inheritdoc />
        public object GetValue(string name, Type type)
        {
            object value = GetValue(name);
            return ConvertType(value, type);
        }

        /// <inheritdoc />
        public object GetValue(int ordinal)
        {
            foreach (FudgeMsgField field in fields)
            {
                if (ordinal == field.Ordinal)
                {
                    return field.Value;
                }
            }
            return null;
        }

        /// <inheritdoc cref="IFudgeFieldContainer.GetValue{T}(System.Int32)" />
        public T GetValue<T>(int ordinal)
        {
            return (T)GetValue(ordinal, typeof(T));
        }

        /// <inheritdoc />
        public object GetValue(int ordinal, Type type)
        {
            object value = GetValue(ordinal);
            return ConvertType(value, type);
        }

        /// <inheritdoc />
        public object GetValue(string name, int? ordinal)
        {
            foreach (FudgeMsgField field in fields)
            {
                if ((ordinal != null) && (ordinal == field.Ordinal))
                {
                    return field.Value;
                }
                if ((name != null) && (name == field.Name))
                {
                    return field.Value;
                }
            }
            return null;
        }

        /// <inheritdoc cref="IFudgeFieldContainer.GetValue{T}(System.String,System.Int32?)"/>
        public T GetValue<T>(string name, int? ordinal)
        {
            return (T)GetValue(name, ordinal, typeof(T));
        }

        /// <inheritdoc />
        public object GetValue(string name, int? ordinal, Type type)
        {
            object value = GetValue(name, ordinal);
            return ConvertType(value, type);
        }

        // Primitive Queries:

        /// <inheritdoc />
        public double? GetDouble(string fieldName)
        {
            return GetAsDoubleInternal(fieldName, null);
        }

        /// <inheritdoc />
        public double? GetDouble(int ordinal)
        {
            return GetAsDoubleInternal(null, ordinal);
        }

        /// <summary>
        /// Internal implementation for GetDouble methods using the behaviour of <see cref="GetValue{T}(string,int?)" />.
        /// </summary>
        /// <param name="fieldName">field name, or null to search by ordinal only</param>
        /// <param name="ordinal">ordinal index, or null to search by field name only</param>
        /// <returns>field value cast as a double</returns>
        protected double? GetAsDoubleInternal(string fieldName, int? ordinal)
        {
            IConvertible value = GetValue(fieldName, ordinal) as IConvertible;
            if (value == null)
                return null;
            else
                return value.ToDouble(null);
        }

        /// <inheritdoc />
        public float? GetFloat(string fieldName)
        {
            return GetAsFloatInternal(fieldName, null);
        }

        /// <inheritdoc />
        public float? GetFloat(int ordinal)
        {
            return GetAsFloatInternal(null, ordinal);
        }

        /// <summary>
        /// Internal implementation for GetFloat methods using the behaviour of <see cref="GetValue{T}(string,int?)" />.
        /// </summary>
        /// <param name="fieldName">field name, or null to search by ordinal only</param>
        /// <param name="ordinal">ordinal index, or null to search by field name only</param>
        /// <returns>field value cast as a float</returns>
        protected float? GetAsFloatInternal(string fieldName, int? ordinal)
        {
            IConvertible value = GetValue(fieldName, ordinal) as IConvertible;
            if (value == null)
                return null;
            else
                return value.ToSingle(null);
        }

        /// <inheritdoc />
        public long? GetLong(string fieldName)
        {
            return GetAsLongInternal(fieldName, null);
        }

        /// <inheritdoc />
        public long? GetLong(int ordinal)
        {
            return GetAsLongInternal(null, ordinal);
        }

        /// <summary>
        /// Internal implementation for GetLong methods using the behaviour of <see cref="GetValue{T}(string,int?)" />.
        /// </summary>
        /// <param name="fieldName">field name, or null to search by ordinal only</param>
        /// <param name="ordinal">ordinal index, or null to search by field name only</param>
        /// <returns>field value cast as a long</returns>
        protected long? GetAsLongInternal(string fieldName, int? ordinal)
        {
            IConvertible value = GetValue(fieldName, ordinal) as IConvertible;
            if (value == null)
                return null;
            else
                return value.ToInt64(null);
        }

        /// <inheritdoc />
        public int? GetInt(string fieldName)
        {
            return GetAsIntInternal(fieldName, null);
        }

        /// <inheritdoc />
        public int? GetInt(int ordinal)
        {
            return GetAsIntInternal(null, ordinal);
        }

        /// <summary>
        /// Internal implementation for GetIntmethods using the behaviour of <see cref="GetValue{T}(string,int?)" />.
        /// </summary>
        /// <param name="fieldName">field name, or null to search by ordinal only</param>
        /// <param name="ordinal">ordinal index, or null to search by field name only</param>
        /// <returns>field value cast as an int</returns>
        protected int? GetAsIntInternal(string fieldName, int? ordinal)
        {
            IConvertible value = GetValue(fieldName, ordinal) as IConvertible;
            if (value == null)
                return null;
            else
                return value.ToInt32(null);
        }

        /// <inheritdoc />
        public short? GetShort(string fieldName)
        {
            return GetAsShortInternal(fieldName, null);
        }

        /// <inheritdoc />
        public short? GetShort(int ordinal)
        {
            return GetAsShortInternal(null, ordinal);
        }

        /// <summary>
        /// Internal implementation for GetShort methods using the behaviour of <see cref="GetValue{T}(string,int?)" />.
        /// </summary>
        /// <param name="fieldName">field name, or null to search by ordinal only</param>
        /// <param name="ordinal">ordinal index, or null to search by field name only</param>
        /// <returns>field value cast as a short</returns>
        protected short? GetAsShortInternal(string fieldName, int? ordinal)
        {
            IConvertible value = GetValue(fieldName, ordinal) as IConvertible;
            if (value == null)
                return null;
            else
                return value.ToInt16(null);
        }

        /// <inheritdoc />
        public sbyte? GetSByte(string fieldName)
        {
            return GetAsSByteInternal(fieldName, null);
        }

        /// <inheritdoc />
        public sbyte? GetSByte(int ordinal)
        {
            return GetAsSByteInternal(null, ordinal);
        }

        /// <summary>
        /// Internal implementation for GetSByte methods using the behaviour of <see cref="GetValue{T}(string,int?)" />.
        /// </summary>
        /// <param name="fieldName">field name, or null to search by ordinal only</param>
        /// <param name="ordinal">ordinal index, or null to search by field name only</param>
        /// <returns>field value cast as a sbyte</returns>
        protected sbyte? GetAsSByteInternal(string fieldName, int? ordinal)
        {
            IConvertible value = GetValue(fieldName, ordinal) as IConvertible;
            if (value == null)
                return null;
            else
                return value.ToSByte(null);
        }

        /// <inheritdoc />
        public bool? GetBoolean(string fieldName)
        {
            return GetAsBooleanInternal(fieldName, null);
        }

        /// <inheritdoc />
        public bool? GetBoolean(int ordinal)
        {
            return GetAsBooleanInternal(null, ordinal);
        }

        /// <summary>
        /// Internal implementation for GetBoolean methods using the behaviour of <see cref="GetValue{T}(string,int?)" />.
        /// </summary>
        /// <param name="fieldName">field name, or null to search by ordinal only</param>
        /// <param name="ordinal">ordinal index, or null to search by field name only</param>
        /// <returns>field value cast as a boolean</returns>
        protected bool? GetAsBooleanInternal(string fieldName, int? ordinal)
        {
            IConvertible value = GetValue(fieldName, ordinal) as IConvertible;
            if (value == null)
                return null;
            else
                return value.ToBoolean(null);
        }

        /// <inheritdoc />
        public string GetString(string fieldName)
        {
            return GetAsStringInternal(fieldName, null);
        }

        /// <inheritdoc />
        public string GetString(int ordinal)
        {
            return GetAsStringInternal(null, ordinal);
        }

        /// <inheritdoc />
        public IFudgeFieldContainer GetMessage(string name)
        {
            return (IFudgeFieldContainer)GetFirstTypedValue(name, FudgeTypeDictionary.FUDGE_MSG_TYPE_ID);
        }

        /// <inheritdoc />
        public IFudgeFieldContainer GetMessage(int ordinal)
        {
            return (IFudgeFieldContainer)GetFirstTypedValue(ordinal, FudgeTypeDictionary.FUDGE_MSG_TYPE_ID);
        }

        /// <summary>
        /// Internal implementation for GetString methods using the behaviour of <see cref="GetValue{T}(string,int?)" />.
        /// </summary>
        /// <param name="fieldName">field name, or null to search by ordinal only</param>
        /// <param name="ordinal">ordinal index, or null to search by field name only</param>
        /// <returns>field value cast as a string</returns>
        protected string GetAsStringInternal(string fieldName, int? ordinal)
        {
            IConvertible value = GetValue(fieldName, ordinal) as IConvertible;
            if (value == null)
                return null;
            else
                return value.ToString(null);
        }

        #endregion

        /// <summary>
        /// Returns the Fudge encoded form of this <c>FudgeMsg</c> as a <c>byte</c> array without a taxonomy reference.
        /// </summary>
        /// <returns>an array containing the encoded message</returns>
        public byte[] ToByteArray()
        {
            MemoryStream stream = new MemoryStream(ComputeSize(null));
            BinaryWriter bw = new FudgeBinaryWriter(stream);
            try
            {
                var writer = new FudgeEncodedStreamWriter(FudgeContext);        // TODO t0rx 2009-11-12 -- In Fudge-Java this is obtained from the context
                writer.Reset(bw);
                writer.StartSubMessage(null, null);
                writer.WriteFields(GetAllFields());
                writer.EndSubMessage();
                bw.Flush();
            }
            catch (IOException e)
            {
                throw new FudgeRuntimeException("Had an IOException writing to a MemoryStream.", e);        // TODO t0rx 2009-08-30 -- In Fudge-Java this is just a RuntimeException
            }

            return stream.ToArray();
        }

        // TODO 2009-12-14 Andrew -- should we have a ToByteArray that accepts a taxonomy ?
        // TODO 2009-12-14 Andrew -- should we just implement as context.toByteArray(this) ?

        /// <inheritdoc />
        public override int ComputeSize(IFudgeTaxonomy taxonomy)
        {
            int size = 0;
            foreach (FudgeMsgField field in fields)
            {
                size += field.GetSize(taxonomy);
            }
            return size;
        }

        /// <summary>
        /// Returns the value of the first field with a given name and type identifier.
        /// </summary>
        /// <param name="fieldName">field name</param>
        /// <param name="typeId">type identifier</param>
        /// <returns>the matching field, or null if none is found</returns>
        protected object GetFirstTypedValue(string fieldName, int typeId)
        {
            foreach (FudgeMsgField field in fields)
            {
                if ((fieldName == field.Name)
                    && (field.Type.TypeId == typeId))
                {
                    return field.Value;
                }
            }
            return null;
        }

        /// <summary>
        /// Returns the value of the first field with a given ordinal index and type identifier.
        /// </summary>
        /// <param name="ordinal">ordinal index</param>
        /// <param name="typeId">type identifier</param>
        /// <returns>matching field, or null if none found</returns>
        protected object GetFirstTypedValue(int ordinal, int typeId)
        {
            foreach (FudgeMsgField field in fields)
            {
                if (field.Ordinal == null)
                    continue;

                if ((field.Ordinal == ordinal)
                  && (field.Type.TypeId == typeId))
                {
                    return field.Value;
                }
            }
            return null;
        }

        /// <summary>
        /// Updates any fields which have an ordinal index only to include a field name if one is available in the taxonomy. The
        /// same taxonomy is passed to any submessages.
        /// </summary>
        /// <param name="taxonomy">taxonomy to set field names from</param>
        public void SetNamesFromTaxonomy(IFudgeTaxonomy taxonomy)
        {
            if (taxonomy == null)
            {
                return;
            }
            for (int i = 0; i < fields.Count; i++)
            {
                FudgeMsgField field = fields[i];
                if ((field.Ordinal != null) && (field.Name == null))
                {
                    string nameFromTaxonomy = taxonomy.GetFieldName(field.Ordinal.Value);
                    if (nameFromTaxonomy == null)
                    {
                        continue;
                    }
                    FudgeMsgField replacementField = new FudgeMsgField(field.Type, field.Value, nameFromTaxonomy, field.Ordinal);
                    fields[i] = replacementField;
                }

                if (field.Value is FudgeMsg)
                {
                    FudgeMsg subMsg = (FudgeMsg)field.Value;
                    subMsg.SetNamesFromTaxonomy(taxonomy);
                }
            }
        }

        /// <summary>
        /// Converts the supplied value to a base type using the corresponding FudgeFieldType definition. The supplied .NET type
        /// is resolved to a registered FudgeFieldType. The <c>ConvertValueFrom</c> method on the registered type is then used
        /// to convert the value.
        /// </summary>
        /// <param name="value">value to convert</param>
        /// <param name="type">.NET target type</param>
        /// <returns>the converted value</returns>
        private object ConvertType(object value, Type type)
        {
            if (value == null) return null;

            if (!type.IsAssignableFrom(value.GetType()))
            {
                FudgeFieldType fieldType = fudgeContext.TypeDictionary.GetByCSharpType(type);
                if (fieldType == null)
                    throw new InvalidCastException("No registered field type for " + type.Name);

                value = fieldType.ConvertValueFrom(value);
            }
            return value;
        }

        #region IEnumerable<IFudgeField> Members

        /// <inheritdoc />
        public IEnumerator<IFudgeField> GetEnumerator()
        {
            var copy = new List<FudgeMsgField>(fields);
            foreach (object field in copy)
            {
                yield return (IFudgeField)field;
            }
        }

        /// <inheritdoc />
        IEnumerator IEnumerable.GetEnumerator()
        {
            var copy = new List<FudgeMsgField>(fields);
            return copy.GetEnumerator();
        }


        #endregion

        /// <summary>
        /// Returns a string representation of this message.
        /// </summary>
        /// <returns>string representation</returns>
        public override string ToString()
        {
            StringBuilder sb = new StringBuilder();
            sb.Append("FudgeMsg[");
            foreach (var field in this)
            {
                if (field.Ordinal != null)
                {
                    sb.Append(field.Ordinal);
                    sb.Append(": ");
                }
                if (field.Name != null)
                {
                    sb.Append(field.Name);
                }
                sb.Append(" => ");
                sb.Append(field.Value);
                sb.Append(", ");
            }
            if (sb.Length > 13)
            {
                sb.Remove(sb.Length - 2, 2);
            }
            sb.Append("]");
            return sb.ToString();
        }
    }
}<|MERGE_RESOLUTION|>--- conflicted
+++ resolved
@@ -203,11 +203,7 @@
         /// Determines the <c>FudgeFieldType</c> of a C# value.
         /// </summary>
         /// <param name="value">value whose type is to be determined</param>
-<<<<<<< HEAD
-        /// <param name="typeDictionary">the <c>FudgeTypeDictionary</c> to use</param>
-=======
         /// <param name="context">the <see cref="FudgeContext"/> to use</param>
->>>>>>> 47d7b8e4
         /// <returns>the appropriate <c>FudgeFieldType</c> instance</returns>
         protected internal static FudgeFieldType DetermineTypeFromValue(object value, FudgeContext context)
         {
