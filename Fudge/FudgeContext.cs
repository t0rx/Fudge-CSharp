<<<<<<< HEAD
﻿/*
=======
﻿/* <!--
>>>>>>> 2caec096
 * Copyright (C) 2009 - 2009 by OpenGamma Inc. and other contributors.
 *
 * Licensed under the Apache License, Version 2.0 (the "License");
 * you may not use this file except in compliance with the License.
 * You may obtain a copy of the License at
 * 
 *     http://www.apache.org/licenses/LICENSE-2.0
 *     
 * Unless required by applicable law or agreed to in writing, software
 * distributed under the License is distributed on an "AS IS" BASIS,
 * WITHOUT WARRANTIES OR CONDITIONS OF ANY KIND, either express or implied.
 * See the License for the specific language governing permissions and
 * limitations under the License.
 * -->
 */
using System;
using System.Collections.Generic;
using System.Text;
using Fudge.Taxon;
using System.IO;
using Fudge.Util;

namespace Fudge
{
    /// <summary>
    /// The primary entry-point for code to interact with the rest of the fudge system.
    /// For performance reasons, there are many options that are passed around as parameters
    /// inside static methods for encoding and decoding, and many lightweight objects that
    /// ideally don't know of their configuration context.
    /// However, in a large application, it is often desirable to collect all configuration
    /// parameters in one location and inject options into it.
    /// <p/>
    /// <c>FudgeContext</c> allows application developers to have a single location
    /// to inject dependent parameters and instances, and make them available through
    /// simple method invocations. in addition, because it wraps all checked exceptions
    /// into instances of <see cref="FudgeRuntimeException"/>, it is the ideal way to use
    /// the fudge encoding system from within spring applications.
    /// <p/>
    /// While most applications will have a single instance of <c>FudgeContext</c>,
    /// some applications will have one instance per unit of encoding/decoding parameters.
    /// for example, if an application is consuming data from two messaging feeds, each
    /// of which reuses the same taxonomy id to represent a different
    /// <see cref="IFudgeTaxonomy"/>, it would configure two different instances of
    /// <c>FudgeContext</c>, one per feed.  
    /// </summary>
    public class FudgeContext
    {
        private FudgeTypeDictionary typeDictionary = new FudgeTypeDictionary();
        private ITaxonomyResolver taxonomyResolver;

        /// <summary>
        /// Gets or sets the <c>ITaxonomyResolver</c> for use within this context when encoding or decoding messages.
        /// </summary>
        public ITaxonomyResolver TaxonomyResolver
        {
            get { return taxonomyResolver; }
            set { taxonomyResolver = value; }
        }

        /// <summary>
        /// Gets or sets the <c>FudgeTypeDictionary</c> for use within this context when encoding or decoding messages.
        /// </summary>
        public FudgeTypeDictionary TypeDictionary
        {
            get { return typeDictionary; }
            set
            {
                if (value == null)
                {
                    throw new ArgumentNullException("value", "Every Fudge context must have a type dictionary.");
                }
                typeDictionary = value;
            }
        }

        /// <summary>
        /// Creates a new, empty <c>FudgeMsg</c> object.
        /// </summary>
        /// <returns>the <c>FudgeMsg</c> created</returns>
        public FudgeMsg NewMessage()
        {
            return new FudgeMsg(TypeDictionary);
        }

        /// <summary>
        /// Encodes a <c>FudgeMsg</c> object to a <c>Stream</c> without any taxonomy reference.
        /// </summary>
        /// <param name="msg">The message to serialise</param>
        /// <param name="s">The stream to serialise to</param>
        public void Serialize(FudgeMsg msg, Stream s)
        {
            Serialize(msg, null, s);
        }

        /// <summary>
        /// Encodes a <c>FudgeMsg</c> object to a <c>Stream</c> with an optional taxonomy reference.
        /// If a taxonomy is supplied it may be used to optimize the output by writing ordinals instead
        /// of field names.
        /// </summary>
        /// <param name="msg">the <c>FudgeMessage</c> to write</param>
        /// <param name="taxonomyId">the identifier of the taxonomy to use. Specify <c>null</c> for no taxonomy</param>
        /// <param name="s">the <c>Stream</c> to write to</param>
        public void Serialize(FudgeMsg msg, short? taxonomyId, Stream s)
        {
            IFudgeTaxonomy taxonomy = null;
            if ((TaxonomyResolver != null) && (taxonomyId != null))
            {
                taxonomy = TaxonomyResolver.ResolveTaxonomy(taxonomyId.Value);
            }
            BinaryWriter bw = new FudgeBinaryWriter(s);
            try
            {
                FudgeStreamEncoder.WriteMsg(bw, new FudgeMsgEnvelope(msg), TypeDictionary, taxonomy, taxonomyId ?? 0);
            }
            catch (IOException e)
            {
                throw new FudgeRuntimeException("Unable to write Fudge message to OutputStream", e);
            }
        }

        /// <summary>
        /// Returns the Fudge encoded form of a <c>FudgeMsg</c> as a <c>byte</c> array without a taxonomy reference.
        /// </summary>
        /// <param name="msg">the <c>FudgeMsg</c> to encode</param>
        /// <returns>an array containing the encoded message</returns>
        public byte[] ToByteArray(FudgeMsg msg)
        {
            MemoryStream stream = new MemoryStream();
            Serialize(msg, stream);
            return stream.ToArray();
        }

        // TODO 2009-12-11 Andrew -- should we have a toByteArray that takes a taxonomy too?

        // TODO 2009-12-11 Andrew -- should we have a Serialize that takes the envelope as there's no way to control the version field otherwise?
 
        /// <summary>
        /// Decodes a <c>FudgeMsg</c> from a <c>Stream</c>.
        /// </summary>
        /// <param name="s">the <c>Stream</c> to read encoded data from</param>
        /// <returns>the next <c>FudgeMsgEnvelope</c> encoded on the stream</returns>
        public FudgeMsgEnvelope Deserialize(Stream s)
        {
            BinaryReader br = new FudgeBinaryReader(s);
            FudgeMsgEnvelope envelope;
            try
            {
                envelope = FudgeStreamDecoder.ReadMsg(br, TypeDictionary, TaxonomyResolver);
            }
            catch (IOException e)
            {
                throw new FudgeRuntimeException("Unable to deserialize FudgeMsg from input stream", e);
            }
            return envelope;
        }

        /// <summary>
        /// Decodes a <c>FudgeMsg</c> from a <c>byte</c> array. If the array is larger than the Fudge envelope, any additional data is ignored.
        /// </summary>
        /// <param name="bytes">an array containing the envelope encoded <c>FudgeMsg</c></param>
        /// <returns>the decoded <c>FudgeMsgEnvelope</c></returns>
        public FudgeMsgEnvelope Deserialize(byte[] bytes)
        {
            MemoryStream stream = new MemoryStream(bytes, false);
            return Deserialize(stream);
        }

        // TODO 2009-12-11 Andrew -- should we have a version that takes an offset so that arrays with more than one envelope can be processed?

    }
}<|MERGE_RESOLUTION|>--- conflicted
+++ resolved
@@ -1,8 +1,4 @@
-<<<<<<< HEAD
-﻿/*
-=======
 ﻿/* <!--
->>>>>>> 2caec096
  * Copyright (C) 2009 - 2009 by OpenGamma Inc. and other contributors.
  *
  * Licensed under the Apache License, Version 2.0 (the "License");
@@ -17,7 +13,7 @@
  * See the License for the specific language governing permissions and
  * limitations under the License.
  * -->
- */
+ */
 using System;
 using System.Collections.Generic;
 using System.Text;
@@ -53,8 +49,8 @@
         private FudgeTypeDictionary typeDictionary = new FudgeTypeDictionary();
         private ITaxonomyResolver taxonomyResolver;
 
-        /// <summary>
-        /// Gets or sets the <c>ITaxonomyResolver</c> for use within this context when encoding or decoding messages.
+        /// <summary>
+        /// Gets or sets the <c>ITaxonomyResolver</c> for use within this context when encoding or decoding messages.
         /// </summary>
         public ITaxonomyResolver TaxonomyResolver
         {
@@ -62,8 +58,8 @@
             set { taxonomyResolver = value; }
         }
 
-        /// <summary>
-        /// Gets or sets the <c>FudgeTypeDictionary</c> for use within this context when encoding or decoding messages.
+        /// <summary>
+        /// Gets or sets the <c>FudgeTypeDictionary</c> for use within this context when encoding or decoding messages.
         /// </summary>
         public FudgeTypeDictionary TypeDictionary
         {
@@ -78,32 +74,32 @@
             }
         }
 
-        /// <summary>
-        /// Creates a new, empty <c>FudgeMsg</c> object.
-        /// </summary>
+        /// <summary>
+        /// Creates a new, empty <c>FudgeMsg</c> object.
+        /// </summary>
         /// <returns>the <c>FudgeMsg</c> created</returns>
         public FudgeMsg NewMessage()
         {
             return new FudgeMsg(TypeDictionary);
         }
 
-        /// <summary>
-        /// Encodes a <c>FudgeMsg</c> object to a <c>Stream</c> without any taxonomy reference.
-        /// </summary>
-        /// <param name="msg">The message to serialise</param>
+        /// <summary>
+        /// Encodes a <c>FudgeMsg</c> object to a <c>Stream</c> without any taxonomy reference.
+        /// </summary>
+        /// <param name="msg">The message to serialise</param>
         /// <param name="s">The stream to serialise to</param>
         public void Serialize(FudgeMsg msg, Stream s)
         {
             Serialize(msg, null, s);
         }
 
-        /// <summary>
-        /// Encodes a <c>FudgeMsg</c> object to a <c>Stream</c> with an optional taxonomy reference.
-        /// If a taxonomy is supplied it may be used to optimize the output by writing ordinals instead
-        /// of field names.
-        /// </summary>
-        /// <param name="msg">the <c>FudgeMessage</c> to write</param>
-        /// <param name="taxonomyId">the identifier of the taxonomy to use. Specify <c>null</c> for no taxonomy</param>
+        /// <summary>
+        /// Encodes a <c>FudgeMsg</c> object to a <c>Stream</c> with an optional taxonomy reference.
+        /// If a taxonomy is supplied it may be used to optimize the output by writing ordinals instead
+        /// of field names.
+        /// </summary>
+        /// <param name="msg">the <c>FudgeMessage</c> to write</param>
+        /// <param name="taxonomyId">the identifier of the taxonomy to use. Specify <c>null</c> for no taxonomy</param>
         /// <param name="s">the <c>Stream</c> to write to</param>
         public void Serialize(FudgeMsg msg, short? taxonomyId, Stream s)
         {
@@ -123,26 +119,26 @@
             }
         }
 
-        /// <summary>
-        /// Returns the Fudge encoded form of a <c>FudgeMsg</c> as a <c>byte</c> array without a taxonomy reference.
-        /// </summary>
-        /// <param name="msg">the <c>FudgeMsg</c> to encode</param>
+        /// <summary>
+        /// Returns the Fudge encoded form of a <c>FudgeMsg</c> as a <c>byte</c> array without a taxonomy reference.
+        /// </summary>
+        /// <param name="msg">the <c>FudgeMsg</c> to encode</param>
         /// <returns>an array containing the encoded message</returns>
         public byte[] ToByteArray(FudgeMsg msg)
         {
             MemoryStream stream = new MemoryStream();
             Serialize(msg, stream);
             return stream.ToArray();
-        }
-
-        // TODO 2009-12-11 Andrew -- should we have a toByteArray that takes a taxonomy too?
-
-        // TODO 2009-12-11 Andrew -- should we have a Serialize that takes the envelope as there's no way to control the version field otherwise?
- 
-        /// <summary>
-        /// Decodes a <c>FudgeMsg</c> from a <c>Stream</c>.
-        /// </summary>
-        /// <param name="s">the <c>Stream</c> to read encoded data from</param>
+        }
+
+        // TODO 2009-12-11 Andrew -- should we have a toByteArray that takes a taxonomy too?
+
+        // TODO 2009-12-11 Andrew -- should we have a Serialize that takes the envelope as there's no way to control the version field otherwise?
+ 
+        /// <summary>
+        /// Decodes a <c>FudgeMsg</c> from a <c>Stream</c>.
+        /// </summary>
+        /// <param name="s">the <c>Stream</c> to read encoded data from</param>
         /// <returns>the next <c>FudgeMsgEnvelope</c> encoded on the stream</returns>
         public FudgeMsgEnvelope Deserialize(Stream s)
         {
@@ -159,18 +155,18 @@
             return envelope;
         }
 
-        /// <summary>
-        /// Decodes a <c>FudgeMsg</c> from a <c>byte</c> array. If the array is larger than the Fudge envelope, any additional data is ignored.
-        /// </summary>
-        /// <param name="bytes">an array containing the envelope encoded <c>FudgeMsg</c></param>
+        /// <summary>
+        /// Decodes a <c>FudgeMsg</c> from a <c>byte</c> array. If the array is larger than the Fudge envelope, any additional data is ignored.
+        /// </summary>
+        /// <param name="bytes">an array containing the envelope encoded <c>FudgeMsg</c></param>
         /// <returns>the decoded <c>FudgeMsgEnvelope</c></returns>
         public FudgeMsgEnvelope Deserialize(byte[] bytes)
         {
             MemoryStream stream = new MemoryStream(bytes, false);
             return Deserialize(stream);
-        }
-
-        // TODO 2009-12-11 Andrew -- should we have a version that takes an offset so that arrays with more than one envelope can be processed?
+        }
+
+        // TODO 2009-12-11 Andrew -- should we have a version that takes an offset so that arrays with more than one envelope can be processed?
 
     }
 }