--- conflicted
+++ resolved
@@ -1,8 +1,4 @@
-<<<<<<< HEAD
-﻿/*
-=======
-﻿/* <!--
->>>>>>> 2caec096
+/* <!--
  * Copyright (C) 2009 - 2009 by OpenGamma Inc. and other contributors.
  *
  * Licensed under the Apache License, Version 2.0 (the "License");
@@ -17,7 +13,7 @@
  * See the License for the specific language governing permissions and
  * limitations under the License.
  * -->
- */
+ */
 using System;
 using System.Collections.Generic;
 using System.Linq;
@@ -32,13 +28,13 @@
     /// </summary>
     public class LongArrayFieldType : FudgeArrayFieldTypeBase<long>
     {
-        /// <summary>
-        /// A type definition for arrays of signed 64-bit integers.
+        /// <summary>
+        /// A type definition for arrays of signed 64-bit integers.
         /// </summary>
         public static readonly LongArrayFieldType Instance = new LongArrayFieldType();
 
-        /// <summary>
-        /// Creates a type definition for arrays of signed 64-bit integers.
+        /// <summary>
+        /// Creates a type definition for arrays of signed 64-bit integers.
         /// </summary>
         public LongArrayFieldType()
             : base(FudgeTypeDictionary.LONG_ARRAY_TYPE_ID, 8, (w, e) => w.Write(e), r => r.ReadInt64())
