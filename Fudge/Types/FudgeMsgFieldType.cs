--- conflicted
+++ resolved
@@ -13,7 +13,7 @@
  * See the License for the specific language governing permissions and
  * limitations under the License.
  * -->
- */
+ */
 using System;
 using System.Collections.Generic;
 using System.Linq;
@@ -34,29 +34,12 @@
         FudgeMsgFieldType()
             : base(FudgeTypeDictionary.FUDGE_MSG_TYPE_ID, true, 0)
         {
-        }
-
-        /// <inheritdoc cref="Fudge.FudgeFieldType.GetVariableSize(System.Object,Fudge.Taxon.IFudgeTaxonomy)" />
+        }
+
+        /// <inheritdoc cref="Fudge.FudgeFieldType.GetVariableSize(System.Object,Fudge.Taxon.IFudgeTaxonomy)" />
         public override int GetVariableSize(FudgeMsg value, IFudgeTaxonomy taxonomy)
         {
             return value.GetSize(taxonomy);
-<<<<<<< HEAD
-        }
-
-        /// <inheritdoc cref="Fudge.FudgeFieldType{TValue}.ReadTypedValue(BinaryReader,int,Fudge.FudgeTypeDictionary)" />
-        public override FudgeMsg ReadTypedValue(BinaryReader input, int dataSize, FudgeTypeDictionary typeDictionary) //throws IOException
-        {
-            FudgeMsg msg = new FudgeMsg();
-            // REVIEW kirk 2009-09-01 -- This is right. We have to use the same taxonomy,
-            // so the parent taxonomy resolver will be fixed up later on.
-            int nRead = FudgeStreamDecoder.ReadMsgFields(input, dataSize, typeDictionary, null, msg);
-            Debug.Assert(dataSize == nRead, "Sub-message reading failed in size; envelope unpacking will throw exception in prod.");
-            return msg;
-        }
-
-        /// <inheritdoc cref="Fudge.FudgeFieldType.WriteValue(System.IO.BinaryWriter,System.Object,Fudge.Taxon.IFudgeTaxonomy)" />
-        public override void WriteValue(BinaryWriter output, FudgeMsg value, IFudgeTaxonomy taxonomy) //throws IOException
-=======
         }
 
         public override FudgeMsg ReadTypedValue(BinaryReader input, int dataSize) //throws IOException
@@ -65,7 +48,6 @@
         }
 
         public override void WriteValue(BinaryWriter output, FudgeMsg value) //throws IOException
->>>>>>> 7266d813
         {
             throw new NotSupportedException("Sub-messages can only be written using FudgeStreamWriter.");
         }
