<<<<<<< HEAD
﻿/*
=======
﻿/* <!--
>>>>>>> 2caec096
 * Copyright (C) 2009 - 2009 by OpenGamma Inc. and other contributors.
 *
 * Licensed under the Apache License, Version 2.0 (the "License");
 * you may not use this file except in compliance with the License.
 * You may obtain a copy of the License at
 * 
 *     http://www.apache.org/licenses/LICENSE-2.0
 *     
 * Unless required by applicable law or agreed to in writing, software
 * distributed under the License is distributed on an "AS IS" BASIS,
 * WITHOUT WARRANTIES OR CONDITIONS OF ANY KIND, either express or implied.
 * See the License for the specific language governing permissions and
 * limitations under the License.
 * -->
 */
using System;
using System.Collections.Generic;
using System.Linq;
using System.Text;
using Fudge.Taxon;
using System.IO;
using System.Diagnostics;

namespace Fudge.Types
{
    /// <summary>
    /// The type definition for a sub-message in a hierarchical message format.
    /// </summary>
    public class FudgeMsgFieldType : FudgeFieldType<FudgeMsg>
    {
        public static readonly FudgeMsgFieldType Instance = new FudgeMsgFieldType();

        FudgeMsgFieldType()
            : base(FudgeTypeDictionary.FUDGE_MSG_TYPE_ID, true, 0)
        {
        }

        /// <inheritdoc cref="Fudge.FudgeFieldType.GetVariableSize(System.Object,Fudge.Taxon.IFudgeTaxonomy)" />
        public override int GetVariableSize(FudgeMsg value, IFudgeTaxonomy taxonomy)
        {
            return value.GetSize(taxonomy);
        }

        /// <inheritdoc cref="Fudge.FudgeFieldType{TValue}.ReadTypedValue(BinaryReader,int,Fudge.FudgeTypeDictionary)" />
        public override FudgeMsg ReadTypedValue(BinaryReader input, int dataSize, FudgeTypeDictionary typeDictionary) //throws IOException
        {
            FudgeMsg msg = new FudgeMsg();
            // REVIEW kirk 2009-09-01 -- This is right. We have to use the same taxonomy,
            // so the parent taxonomy resolver will be fixed up later on.
            int nRead = FudgeStreamDecoder.ReadMsgFields(input, dataSize, typeDictionary, null, msg);
            Debug.Assert(dataSize == nRead, "Sub-message reading failed in size; envelope unpacking will throw exception in prod.");
            return msg;
        }

        /// <inheritdoc cref="Fudge.FudgeFieldType.WriteValue(System.IO.BinaryWriter,System.Object,Fudge.Taxon.IFudgeTaxonomy)" />
        public override void WriteValue(BinaryWriter output, FudgeMsg value, IFudgeTaxonomy taxonomy) //throws IOException
        {
            FudgeStreamEncoder.WriteMsgFields(output, value, taxonomy);
        }
    }
}<|MERGE_RESOLUTION|>--- conflicted
+++ resolved
@@ -1,8 +1,4 @@
-<<<<<<< HEAD
-﻿/*
-=======
-﻿/* <!--
->>>>>>> 2caec096
+/* <!--
  * Copyright (C) 2009 - 2009 by OpenGamma Inc. and other contributors.
  *
  * Licensed under the Apache License, Version 2.0 (the "License");
@@ -17,7 +13,7 @@
  * See the License for the specific language governing permissions and
  * limitations under the License.
  * -->
- */
+ */
 using System;
 using System.Collections.Generic;
 using System.Linq;
@@ -38,15 +34,15 @@
         FudgeMsgFieldType()
             : base(FudgeTypeDictionary.FUDGE_MSG_TYPE_ID, true, 0)
         {
-        }
-
-        /// <inheritdoc cref="Fudge.FudgeFieldType.GetVariableSize(System.Object,Fudge.Taxon.IFudgeTaxonomy)" />
+        }
+
+        /// <inheritdoc cref="Fudge.FudgeFieldType.GetVariableSize(System.Object,Fudge.Taxon.IFudgeTaxonomy)" />
         public override int GetVariableSize(FudgeMsg value, IFudgeTaxonomy taxonomy)
         {
             return value.GetSize(taxonomy);
-        }
-
-        /// <inheritdoc cref="Fudge.FudgeFieldType{TValue}.ReadTypedValue(BinaryReader,int,Fudge.FudgeTypeDictionary)" />
+        }
+
+        /// <inheritdoc cref="Fudge.FudgeFieldType{TValue}.ReadTypedValue(BinaryReader,int,Fudge.FudgeTypeDictionary)" />
         public override FudgeMsg ReadTypedValue(BinaryReader input, int dataSize, FudgeTypeDictionary typeDictionary) //throws IOException
         {
             FudgeMsg msg = new FudgeMsg();
@@ -55,9 +51,9 @@
             int nRead = FudgeStreamDecoder.ReadMsgFields(input, dataSize, typeDictionary, null, msg);
             Debug.Assert(dataSize == nRead, "Sub-message reading failed in size; envelope unpacking will throw exception in prod.");
             return msg;
-        }
-
-        /// <inheritdoc cref="Fudge.FudgeFieldType.WriteValue(System.IO.BinaryWriter,System.Object,Fudge.Taxon.IFudgeTaxonomy)" />
+        }
+
+        /// <inheritdoc cref="Fudge.FudgeFieldType.WriteValue(System.IO.BinaryWriter,System.Object,Fudge.Taxon.IFudgeTaxonomy)" />
         public override void WriteValue(BinaryWriter output, FudgeMsg value, IFudgeTaxonomy taxonomy) //throws IOException
         {
             FudgeStreamEncoder.WriteMsgFields(output, value, taxonomy);
