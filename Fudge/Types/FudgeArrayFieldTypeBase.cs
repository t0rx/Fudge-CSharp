--- conflicted
+++ resolved
@@ -1,8 +1,4 @@
-<<<<<<< HEAD
-﻿/*
-=======
-﻿/* <!--
->>>>>>> 2caec096
+/* <!--
  * Copyright (C) 2009 - 2009 by OpenGamma Inc. and other contributors.
  *
  * Licensed under the Apache License, Version 2.0 (the "License");
@@ -17,7 +13,7 @@
  * See the License for the specific language governing permissions and
  * limitations under the License.
  * -->
- */
+ */
 using System;
 using System.Collections.Generic;
 using System.Linq;
@@ -27,10 +23,10 @@
 
 namespace Fudge.Types
 {
-    /// <summary>
-    /// Base class for arrays of the primitive types predefined within Fudge. This contains all of the common functionality shared by the
-    /// array type implementations.
-    /// </summary>
+    /// <summary>
+    /// Base class for arrays of the primitive types predefined within Fudge. This contains all of the common functionality shared by the
+    /// array type implementations.
+    /// </summary>
     /// <typeparam name="T">base .NET type</typeparam>
     public abstract class FudgeArrayFieldTypeBase<T> : FudgeFieldType<T[]>
     {
@@ -38,12 +34,12 @@
         private readonly Action<BinaryWriter, T> writer;
         private readonly Func<BinaryReader, T> reader;
 
-        /// <summary>
-        /// Creates a new base type.
-        /// </summary>
-        /// <param name="typeId">Fudge type ID</param>
-        /// <param name="elementSize">encoded size of an array element (in bytes)</param>
-        /// <param name="writer">delegate for writing an array element</param>
+        /// <summary>
+        /// Creates a new base type.
+        /// </summary>
+        /// <param name="typeId">Fudge type ID</param>
+        /// <param name="elementSize">encoded size of an array element (in bytes)</param>
+        /// <param name="writer">delegate for writing an array element</param>
         /// <param name="reader">delegate for reading an array element</param>
         public FudgeArrayFieldTypeBase(int typeId, int elementSize, Action<BinaryWriter, T> writer, Func<BinaryReader, T> reader)
             : base(typeId, true, 0)
@@ -51,15 +47,15 @@
             this.elementSize = elementSize;
             this.writer = writer;
             this.reader = reader;
-        }
-
-        /// <inheritdoc cref="Fudge.FudgeFieldType.GetVariableSize(System.Object,Fudge.Taxon.IFudgeTaxonomy)" />
+        }
+
+        /// <inheritdoc cref="Fudge.FudgeFieldType.GetVariableSize(System.Object,Fudge.Taxon.IFudgeTaxonomy)" />
         public override int GetVariableSize(T[] value, IFudgeTaxonomy taxonomy)
         {
             return value.Length * elementSize;
-        }
-
-        /// <inheritdoc cref="Fudge.FudgeFieldType{TValue}.ReadTypedValue(BinaryReader,int,Fudge.FudgeTypeDictionary)" />
+        }
+
+        /// <inheritdoc cref="Fudge.FudgeFieldType{TValue}.ReadTypedValue(BinaryReader,int,Fudge.FudgeTypeDictionary)" />
         public override T[] ReadTypedValue(BinaryReader input, int dataSize, FudgeTypeDictionary typeDictionary) //throws IOException
         {
             int nElements = dataSize / elementSize;
@@ -69,9 +65,9 @@
                 result[i] = reader(input);
             }
             return result;
-        }
-
-        /// <inheritdoc cref="Fudge.FudgeFieldType.WriteValue(System.IO.BinaryWriter,System.Object,Fudge.Taxon.IFudgeTaxonomy)" />
+        }
+
+        /// <inheritdoc cref="Fudge.FudgeFieldType.WriteValue(System.IO.BinaryWriter,System.Object,Fudge.Taxon.IFudgeTaxonomy)" />
         public override void WriteValue(BinaryWriter output, T[] value, IFudgeTaxonomy taxonomy)  //throws IOException
         {
             foreach (T element in value)
