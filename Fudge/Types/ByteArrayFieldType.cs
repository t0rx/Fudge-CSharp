--- conflicted
+++ resolved
@@ -13,7 +13,7 @@
  * See the License for the specific language governing permissions and
  * limitations under the License.
  * -->
- */
+ */
 using System;
 using System.Collections.Generic;
 using System.Linq;
@@ -29,89 +29,82 @@
     /// </summary>
     public class ByteArrayFieldType : FudgeFieldType<byte[]>
     {
-        /// <summary>
-        /// A type defintion for an arbitrary length byte array.
+        /// <summary>
+        /// A type defintion for an arbitrary length byte array.
         /// </summary>
         public static readonly ByteArrayFieldType VariableSizedInstance = new ByteArrayFieldType();
 
-        /// <summary>
-        /// A type definition for a 4 byte array.
+        /// <summary>
+        /// A type definition for a 4 byte array.
         /// </summary>
         public static readonly ByteArrayFieldType Length4Instance = new ByteArrayFieldType(FudgeTypeDictionary.BYTE_ARR_4_TYPE_ID, 4);
 
-        /// <summary>
-        /// A type definition for an 8 byte array.
+        /// <summary>
+        /// A type definition for an 8 byte array.
         /// </summary>
         public static readonly ByteArrayFieldType Length8Instance = new ByteArrayFieldType(FudgeTypeDictionary.BYTE_ARR_8_TYPE_ID, 8);
 
-        /// <summary>
-        /// A type definition for a 16 byte array.
+        /// <summary>
+        /// A type definition for a 16 byte array.
         /// </summary>
         public static readonly ByteArrayFieldType Length16Instance = new ByteArrayFieldType(FudgeTypeDictionary.BYTE_ARR_16_TYPE_ID, 16);
 
-        /// <summary>
-        /// A type definition for a 20 byte array.
+        /// <summary>
+        /// A type definition for a 20 byte array.
         /// </summary>
         public static readonly ByteArrayFieldType Length20Instance = new ByteArrayFieldType(FudgeTypeDictionary.BYTE_ARR_20_TYPE_ID, 20);
 
-        /// <summary>
-        /// A type definition for a 32 byte array.
+        /// <summary>
+        /// A type definition for a 32 byte array.
         /// </summary>
         public static readonly ByteArrayFieldType Length32Instance = new ByteArrayFieldType(FudgeTypeDictionary.BYTE_ARR_32_TYPE_ID, 32);
 
-        /// <summary>
-        /// A type definition for a 64 byte array.
+        /// <summary>
+        /// A type definition for a 64 byte array.
         /// </summary>
         public static readonly ByteArrayFieldType Length64Instance = new ByteArrayFieldType(FudgeTypeDictionary.BYTE_ARR_64_TYPE_ID, 64);
 
-        /// <summary>
-        /// A type definition for a 128 byte array.
+        /// <summary>
+        /// A type definition for a 128 byte array.
         /// </summary>
         public static readonly ByteArrayFieldType Length128Instance = new ByteArrayFieldType(FudgeTypeDictionary.BYTE_ARR_128_TYPE_ID, 128);
 
-        /// <summary>
-        /// A type definition for a 256 byte array.
+        /// <summary>
+        /// A type definition for a 256 byte array.
         /// </summary>
         public static readonly ByteArrayFieldType Length256Instance = new ByteArrayFieldType(FudgeTypeDictionary.BYTE_ARR_256_TYPE_ID, 256);
 
-        /// <summary>
-        /// A type definition for a 512 byte array.
+        /// <summary>
+        /// A type definition for a 512 byte array.
         /// </summary>
         public static readonly ByteArrayFieldType Length512Instance = new ByteArrayFieldType(FudgeTypeDictionary.BYTE_ARR_512_TYPE_ID, 512);
 
-        /// <summary>
-        /// Creates a new type definition for arbitrary length byte arrays.
+        /// <summary>
+        /// Creates a new type definition for arbitrary length byte arrays.
         /// </summary>
         public ByteArrayFieldType()
             : base(FudgeTypeDictionary.BYTE_ARRAY_TYPE_ID, true, 0)
         {
         }
 
-        /// <summary>
-        /// Creates a new type definition for a fixed length byte array. The default Fudge types have optimised typese for common lengths
-        /// that produces a more compact encoding.
-        /// </summary>
-        /// <param name="typeId">type ID</param>
+        /// <summary>
+        /// Creates a new type definition for a fixed length byte array. The default Fudge types have optimised typese for common lengths
+        /// that produces a more compact encoding.
+        /// </summary>
+        /// <param name="typeId">type ID</param>
         /// <param name="length">fixed length of array</param>
         public ByteArrayFieldType(byte typeId, int length)
             : base(typeId, false, length)
         {
-        }
-
-        /// <inheritdoc />
+        }
+
+        /// <inheritdoc />
         public override int GetVariableSize(byte[] value, IFudgeTaxonomy taxonomy)
         {
             return value.Length;
-<<<<<<< HEAD
-        }
-
-        /// <inheritdoc cref="Fudge.FudgeFieldType{TValue}.ReadTypedValue(System.IO.BinaryReader,System.Int32,Fudge.FudgeTypeDictionary)" />
-        public override byte[] ReadTypedValue(BinaryReader input, int dataSize, FudgeTypeDictionary typeDictionary) //throws IOException
-=======
         }
 
         public override byte[] ReadTypedValue(BinaryReader input, int dataSize) //throws IOException
->>>>>>> 7266d813
         {
             if (!IsVariableSize)
             {
@@ -120,16 +113,9 @@
             byte[] result = new byte[dataSize];
             input.Read(result, 0, dataSize);
             return result;
-<<<<<<< HEAD
-        }
-
-        /// <inheritdoc />
-        public override void WriteValue(BinaryWriter output, byte[] value, IFudgeTaxonomy taxonomy) //throws IOException
-=======
         }
 
         public override void WriteValue(BinaryWriter output, byte[] value) //throws IOException
->>>>>>> 7266d813
         {
             if (!IsVariableSize)
             {
@@ -141,12 +127,12 @@
             output.Write(value);
         }
 
-        /// <summary>
-        /// Attempts to reduce a variable length byte array to one of the standard Fudge types. The value
-        /// is never modified, just the type changed.
-        /// </summary>
-        /// <param name="value">value to process</param>
-        /// <param name="type">type definition</param>
+        /// <summary>
+        /// Attempts to reduce a variable length byte array to one of the standard Fudge types. The value
+        /// is never modified, just the type changed.
+        /// </summary>
+        /// <param name="value">value to process</param>
+        /// <param name="type">type definition</param>
         /// <returns>the value</returns>
         public override object Minimize(object value, ref FudgeFieldType type)
         {
@@ -203,9 +189,9 @@
                     break;
             }
             return value;
-        }
-
-        /// <inheritdoc />
+        }
+
+        /// <inheritdoc />
         public override object ConvertValueFrom(object value)
         {
             if (value == IndicatorType.Instance)
