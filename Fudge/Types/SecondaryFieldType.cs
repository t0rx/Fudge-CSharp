/* <!--
 * Copyright (C) 2009 - 2009 by OpenGamma Inc. and other contributors.
 *
 * Licensed under the Apache License, Version 2.0 (the "License");
 * you may not use this file except in compliance with the License.
 * You may obtain a copy of the License at
 * 
 *     http://www.apache.org/licenses/LICENSE-2.0
 *     
 * Unless required by applicable law or agreed to in writing, software
 * distributed under the License is distributed on an "AS IS" BASIS,
 * WITHOUT WARRANTIES OR CONDITIONS OF ANY KIND, either express or implied.
 * See the License for the specific language governing permissions and
 * limitations under the License.
 * -->
 */
using System;
using System.Collections.Generic;
using System.Linq;
using System.Text;
using Fudge.Taxon;
using System.IO;

namespace Fudge
{
    /// <summary>
    /// Marker interface to indicate that this type isn't a primary type
    /// </summary>
    public interface ISecondaryFieldType
    {
    }

    /// <summary>
    /// SecondaryFieldTypes are used to represent <see cref="FudgeFieldType"/>s that are represented as
    /// a more primitive type when encoded.
    /// </summary>
    /// <typeparam name="T">Value type for this field.</typeparam>
    /// <typeparam name="RawType">Type for the more primitive encoded value.</typeparam>
    public class SecondaryFieldType<T, RawType> : FudgeFieldType<T>, ISecondaryFieldType
    {
        private readonly FudgeFieldType wireType;
        private readonly Converter<RawType, T> inputConverter;
        private readonly Converter<T, RawType> outputConverter;

        public SecondaryFieldType(FudgeFieldType wireType, Converter<RawType, T> inputConverter, Converter<T, RawType> outputConverter)
            : base(wireType.TypeId, wireType.IsVariableSize, wireType.FixedSize)
        {
            if (wireType == null) throw new ArgumentNullException("wireType");
            if (inputConverter == null) throw new ArgumentNullException("inputConverter");
            if (outputConverter == null) throw new ArgumentNullException("outputConverter");
            if (wireType.CSharpType != typeof(RawType))
            {
                throw new ArgumentException("wireType does not match RawType for " + GetType().Name);
            }

            this.wireType = wireType;
            this.inputConverter = inputConverter;
            this.outputConverter = outputConverter;
        }


        protected SecondaryFieldType(FudgeFieldType wireType)
            : base(wireType.TypeId, wireType.IsVariableSize, wireType.FixedSize)
        {
            if (wireType == null) throw new ArgumentNullException("wireType");
            if (wireType.CSharpType != typeof(RawType))
            {
                throw new ArgumentException("wireType does not match RawType for " + GetType().Name);
            }

            // Use overrides instead of delegates
            this.inputConverter = (raw => ConvertFromWire(raw));
            this.outputConverter = (value => ConvertToWire(value));
        }

        #region Overrides for methods that should be handled by the wire type
        /// <inheritdoc cref="Fudge.FudgeFieldType.GetVariableSize(System.Object,Fudge.Taxon.IFudgeTaxonomy)" />
        public override int GetVariableSize(T value, IFudgeTaxonomy taxonomy)
        {
            throw new NotSupportedException("Secondary type should never have to get a value size, the wire type should handle this");
<<<<<<< HEAD
        }

        /// <inheritdoc cref="Fudge.FudgeFieldType{TValue}.ReadTypedValue(BinaryReader,int,Fudge.FudgeTypeDictionary)" />
        public override T ReadTypedValue(BinaryReader input, int dataSize, FudgeTypeDictionary typeDictionary)
        {
            throw new NotSupportedException("Secondary type should never have to read a value, the wire type should handle this");
        }

        /// <inheritdoc cref="Fudge.FudgeFieldType.WriteValue(System.IO.BinaryWriter,System.Object,Fudge.Taxon.IFudgeTaxonomy)" />
        public override void WriteValue(BinaryWriter output, T value, IFudgeTaxonomy taxonomy)
=======
        }

        public override T ReadTypedValue(BinaryReader input, int dataSize)
        {
            throw new NotSupportedException("Secondary type should never have to read a value, the wire type should handle this");
        }

        public override void WriteValue(BinaryWriter output, T value)
>>>>>>> 7266d813
        {
            throw new NotSupportedException("Secondary type should never have to write a value, the wire type should handle this");
        }
        #endregion

        public override object Minimize(object value, ref FudgeFieldType type)
        {
            type = wireType;
            return outputConverter((T)value);       // TODO 2009-09-12 t0rx -- This could maybe be wireType.Minimize(outputConverter etc), but there may be implications on decoding
        }

        public override object ConvertValueFrom(object value)
        {
            if (value is RawType)
            {
                return inputConverter((RawType)value);
            }

            return base.ConvertValueFrom(value);
        }

        /// <summary>
        /// Override ConvertToWire if you do not wish to use a delegate.
        /// </summary>
        /// <param name="value"></param>
        /// <returns></returns>
        protected virtual RawType ConvertToWire(T value)
        {
            throw new NotSupportedException("You must override SecondaryFieldType<" + typeof(T).Name + ">.ConvertToWire if you do not pass converters to the constructor.");
        }

        /// <summary>
        /// Override ConvertFromWire if you do not wish to use a delegate.
        /// </summary>
        /// <param name="rawValue"></param>
        /// <returns></returns>
        protected virtual T ConvertFromWire(RawType rawValue)
        {
            throw new NotSupportedException("You must override SecondaryFieldType<" + typeof(T).Name + ">.ConvertFromWire if you do not pass converters to the constructor.");
        }
    }
}<|MERGE_RESOLUTION|>--- conflicted
+++ resolved
@@ -13,7 +13,7 @@
  * See the License for the specific language governing permissions and
  * limitations under the License.
  * -->
- */
+ */
 using System;
 using System.Collections.Generic;
 using System.Linq;
@@ -73,23 +73,11 @@
             this.outputConverter = (value => ConvertToWire(value));
         }
 
-        #region Overrides for methods that should be handled by the wire type
-        /// <inheritdoc cref="Fudge.FudgeFieldType.GetVariableSize(System.Object,Fudge.Taxon.IFudgeTaxonomy)" />
+        #region Overrides for methods that should be handled by the wire type
+        /// <inheritdoc cref="Fudge.FudgeFieldType.GetVariableSize(System.Object,Fudge.Taxon.IFudgeTaxonomy)" />
         public override int GetVariableSize(T value, IFudgeTaxonomy taxonomy)
         {
             throw new NotSupportedException("Secondary type should never have to get a value size, the wire type should handle this");
-<<<<<<< HEAD
-        }
-
-        /// <inheritdoc cref="Fudge.FudgeFieldType{TValue}.ReadTypedValue(BinaryReader,int,Fudge.FudgeTypeDictionary)" />
-        public override T ReadTypedValue(BinaryReader input, int dataSize, FudgeTypeDictionary typeDictionary)
-        {
-            throw new NotSupportedException("Secondary type should never have to read a value, the wire type should handle this");
-        }
-
-        /// <inheritdoc cref="Fudge.FudgeFieldType.WriteValue(System.IO.BinaryWriter,System.Object,Fudge.Taxon.IFudgeTaxonomy)" />
-        public override void WriteValue(BinaryWriter output, T value, IFudgeTaxonomy taxonomy)
-=======
         }
 
         public override T ReadTypedValue(BinaryReader input, int dataSize)
@@ -98,7 +86,6 @@
         }
 
         public override void WriteValue(BinaryWriter output, T value)
->>>>>>> 7266d813
         {
             throw new NotSupportedException("Secondary type should never have to write a value, the wire type should handle this");
         }
