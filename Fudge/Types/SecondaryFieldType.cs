<<<<<<< HEAD
﻿/*
=======
﻿/* <!--
>>>>>>> 2caec096
 * Copyright (C) 2009 - 2009 by OpenGamma Inc. and other contributors.
 *
 * Licensed under the Apache License, Version 2.0 (the "License");
 * you may not use this file except in compliance with the License.
 * You may obtain a copy of the License at
 * 
 *     http://www.apache.org/licenses/LICENSE-2.0
 *     
 * Unless required by applicable law or agreed to in writing, software
 * distributed under the License is distributed on an "AS IS" BASIS,
 * WITHOUT WARRANTIES OR CONDITIONS OF ANY KIND, either express or implied.
 * See the License for the specific language governing permissions and
 * limitations under the License.
 * -->
 */
using System;
using System.Collections.Generic;
using System.Linq;
using System.Text;
using Fudge.Taxon;
using System.IO;

namespace Fudge
{
    /// <summary>
    /// Marker interface to indicate that this type isn't a primary type
    /// </summary>
    public interface ISecondaryFieldType
    {
    }

    /// <summary>
    /// SecondaryFieldTypes are used to represent <see cref="FudgeFieldType"/>s that are represented as
    /// a more primitive type when encoded.
    /// </summary>
    /// <typeparam name="T">Value type for this field.</typeparam>
    /// <typeparam name="RawType">Type for the more primitive encoded value.</typeparam>
    public class SecondaryFieldType<T, RawType> : FudgeFieldType<T>, ISecondaryFieldType
    {
        private readonly FudgeFieldType wireType;
        private readonly Converter<RawType, T> inputConverter;
        private readonly Converter<T, RawType> outputConverter;

        public SecondaryFieldType(FudgeFieldType wireType, Converter<RawType, T> inputConverter, Converter<T, RawType> outputConverter)
            : base(wireType.TypeId, wireType.IsVariableSize, wireType.FixedSize)
        {
            if (wireType == null) throw new ArgumentNullException("wireType");
            if (inputConverter == null) throw new ArgumentNullException("inputConverter");
            if (outputConverter == null) throw new ArgumentNullException("outputConverter");
            if (wireType.CSharpType != typeof(RawType))
            {
                throw new ArgumentException("wireType does not match RawType for " + GetType().Name);
            }

            this.wireType = wireType;
            this.inputConverter = inputConverter;
            this.outputConverter = outputConverter;
        }


        protected SecondaryFieldType(FudgeFieldType wireType)
            : base(wireType.TypeId, wireType.IsVariableSize, wireType.FixedSize)
        {
            if (wireType == null) throw new ArgumentNullException("wireType");
            if (wireType.CSharpType != typeof(RawType))
            {
                throw new ArgumentException("wireType does not match RawType for " + GetType().Name);
            }

            // Use overrides instead of delegates
            this.inputConverter = (raw => ConvertFromWire(raw));
            this.outputConverter = (value => ConvertToWire(value));
        }

        #region Overrides for methods that should be handled by the wire type
        /// <inheritdoc cref="Fudge.FudgeFieldType.GetVariableSize(System.Object,Fudge.Taxon.IFudgeTaxonomy)" />
        public override int GetVariableSize(T value, IFudgeTaxonomy taxonomy)
        {
            throw new NotSupportedException("Secondary type should never have to get a value size, the wire type should handle this");
        }

        /// <inheritdoc cref="Fudge.FudgeFieldType{TValue}.ReadTypedValue(BinaryReader,int,Fudge.FudgeTypeDictionary)" />
        public override T ReadTypedValue(BinaryReader input, int dataSize, FudgeTypeDictionary typeDictionary)
        {
            throw new NotSupportedException("Secondary type should never have to read a value, the wire type should handle this");
        }

        /// <inheritdoc cref="Fudge.FudgeFieldType.WriteValue(System.IO.BinaryWriter,System.Object,Fudge.Taxon.IFudgeTaxonomy)" />
        public override void WriteValue(BinaryWriter output, T value, IFudgeTaxonomy taxonomy)
        {
            throw new NotSupportedException("Secondary type should never have to write a value, the wire type should handle this");
        }
        #endregion

        public override object Minimize(object value, ref FudgeFieldType type)
        {
            type = wireType;
            return outputConverter((T)value);       // TODO 2009-09-12 t0rx -- This could maybe be wireType.Minimize(outputConverter etc), but there may be implications on decoding
        }

        public override object ConvertValueFrom(object value)
        {
            if (value is RawType)
            {
                return inputConverter((RawType)value);
            }

            return base.ConvertValueFrom(value);
        }

        /// <summary>
        /// Override ConvertToWire if you do not wish to use a delegate.
        /// </summary>
        /// <param name="value"></param>
        /// <returns></returns>
        protected virtual RawType ConvertToWire(T value)
        {
            throw new NotSupportedException("You must override SecondaryFieldType<" + typeof(T).Name + ">.ConvertToWire if you do not pass converters to the constructor.");
        }

        /// <summary>
        /// Override ConvertFromWire if you do not wish to use a delegate.
        /// </summary>
        /// <param name="rawValue"></param>
        /// <returns></returns>
        protected virtual T ConvertFromWire(RawType rawValue)
        {
            throw new NotSupportedException("You must override SecondaryFieldType<" + typeof(T).Name + ">.ConvertFromWire if you do not pass converters to the constructor.");
        }
    }
}<|MERGE_RESOLUTION|>--- conflicted
+++ resolved
@@ -1,8 +1,4 @@
-<<<<<<< HEAD
-﻿/*
-=======
-﻿/* <!--
->>>>>>> 2caec096
+/* <!--
  * Copyright (C) 2009 - 2009 by OpenGamma Inc. and other contributors.
  *
  * Licensed under the Apache License, Version 2.0 (the "License");
@@ -17,7 +13,7 @@
  * See the License for the specific language governing permissions and
  * limitations under the License.
  * -->
- */
+ */
 using System;
 using System.Collections.Generic;
 using System.Linq;
@@ -77,20 +73,20 @@
             this.outputConverter = (value => ConvertToWire(value));
         }
 
-        #region Overrides for methods that should be handled by the wire type
-        /// <inheritdoc cref="Fudge.FudgeFieldType.GetVariableSize(System.Object,Fudge.Taxon.IFudgeTaxonomy)" />
+        #region Overrides for methods that should be handled by the wire type
+        /// <inheritdoc cref="Fudge.FudgeFieldType.GetVariableSize(System.Object,Fudge.Taxon.IFudgeTaxonomy)" />
         public override int GetVariableSize(T value, IFudgeTaxonomy taxonomy)
         {
             throw new NotSupportedException("Secondary type should never have to get a value size, the wire type should handle this");
-        }
-
-        /// <inheritdoc cref="Fudge.FudgeFieldType{TValue}.ReadTypedValue(BinaryReader,int,Fudge.FudgeTypeDictionary)" />
+        }
+
+        /// <inheritdoc cref="Fudge.FudgeFieldType{TValue}.ReadTypedValue(BinaryReader,int,Fudge.FudgeTypeDictionary)" />
         public override T ReadTypedValue(BinaryReader input, int dataSize, FudgeTypeDictionary typeDictionary)
         {
             throw new NotSupportedException("Secondary type should never have to read a value, the wire type should handle this");
-        }
-
-        /// <inheritdoc cref="Fudge.FudgeFieldType.WriteValue(System.IO.BinaryWriter,System.Object,Fudge.Taxon.IFudgeTaxonomy)" />
+        }
+
+        /// <inheritdoc cref="Fudge.FudgeFieldType.WriteValue(System.IO.BinaryWriter,System.Object,Fudge.Taxon.IFudgeTaxonomy)" />
         public override void WriteValue(BinaryWriter output, T value, IFudgeTaxonomy taxonomy)
         {
             throw new NotSupportedException("Secondary type should never have to write a value, the wire type should handle this");
