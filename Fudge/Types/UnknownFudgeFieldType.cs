<<<<<<< HEAD
﻿/*
=======
﻿/* <!--
>>>>>>> 2caec096
 * Copyright (C) 2009 - 2009 by OpenGamma Inc. and other contributors.
 *
 * Licensed under the Apache License, Version 2.0 (the "License");
 * you may not use this file except in compliance with the License.
 * You may obtain a copy of the License at
 * 
 *     http://www.apache.org/licenses/LICENSE-2.0
 *     
 * Unless required by applicable law or agreed to in writing, software
 * distributed under the License is distributed on an "AS IS" BASIS,
 * WITHOUT WARRANTIES OR CONDITIONS OF ANY KIND, either express or implied.
 * See the License for the specific language governing permissions and
 * limitations under the License.
 * -->
 */
using System;
using System.Collections.Generic;
using System.Linq;
using System.Text;
using Fudge.Taxon;
using System.IO;

namespace Fudge.Types
{
    /// <summary>
    /// A type class for handling variable sized field values where the type
    /// isn't available in the current <see cref="FudgeTypeDictionary"/>.
    /// </summary>
    public class UnknownFudgeFieldType : FudgeFieldType<UnknownFudgeFieldValue>
    {

        /// <summary>
        /// Creates a new placeholder for a type ID not available in the current dictionary.
        /// </summary>
        /// <param name="typeId"></param>
        public UnknownFudgeFieldType(int typeId)
            : base(typeId, true, 0)
        {
        }

        /// <inheritdoc cref="Fudge.FudgeFieldType.GetVariableSize(System.Object,Fudge.Taxon.IFudgeTaxonomy)" />
        public override int GetVariableSize(UnknownFudgeFieldValue value, IFudgeTaxonomy taxonomy)
        {
            return value.Contents.Length;
        }

        /// <inheritdoc cref="Fudge.FudgeFieldType{TValue}.ReadTypedValue(BinaryReader,int,Fudge.FudgeTypeDictionary)" />
        public override UnknownFudgeFieldValue ReadTypedValue(BinaryReader input, int dataSize, FudgeTypeDictionary typeDictionary)
        {
            byte[] contents = new byte[dataSize];
            input.Read(contents, 0, dataSize);
            return new UnknownFudgeFieldValue(contents, this);
        }

        /// <inheritdoc cref="Fudge.FudgeFieldType.WriteValue(System.IO.BinaryWriter,System.Object,Fudge.Taxon.IFudgeTaxonomy)" />
        public override void WriteValue(BinaryWriter output, UnknownFudgeFieldValue value, IFudgeTaxonomy taxonomy)
        {
            output.Write(value.Contents);
        }
    }
}<|MERGE_RESOLUTION|>--- conflicted
+++ resolved
@@ -1,8 +1,4 @@
-<<<<<<< HEAD
-﻿/*
-=======
-﻿/* <!--
->>>>>>> 2caec096
+/* <!--
  * Copyright (C) 2009 - 2009 by OpenGamma Inc. and other contributors.
  *
  * Licensed under the Apache License, Version 2.0 (the "License");
@@ -17,7 +13,7 @@
  * See the License for the specific language governing permissions and
  * limitations under the License.
  * -->
- */
+ */
 using System;
 using System.Collections.Generic;
 using System.Linq;
@@ -34,30 +30,30 @@
     public class UnknownFudgeFieldType : FudgeFieldType<UnknownFudgeFieldValue>
     {
 
-        /// <summary>
-        /// Creates a new placeholder for a type ID not available in the current dictionary.
-        /// </summary>
+        /// <summary>
+        /// Creates a new placeholder for a type ID not available in the current dictionary.
+        /// </summary>
         /// <param name="typeId"></param>
         public UnknownFudgeFieldType(int typeId)
             : base(typeId, true, 0)
         {
-        }
-
-        /// <inheritdoc cref="Fudge.FudgeFieldType.GetVariableSize(System.Object,Fudge.Taxon.IFudgeTaxonomy)" />
+        }
+
+        /// <inheritdoc cref="Fudge.FudgeFieldType.GetVariableSize(System.Object,Fudge.Taxon.IFudgeTaxonomy)" />
         public override int GetVariableSize(UnknownFudgeFieldValue value, IFudgeTaxonomy taxonomy)
         {
             return value.Contents.Length;
-        }
-
-        /// <inheritdoc cref="Fudge.FudgeFieldType{TValue}.ReadTypedValue(BinaryReader,int,Fudge.FudgeTypeDictionary)" />
+        }
+
+        /// <inheritdoc cref="Fudge.FudgeFieldType{TValue}.ReadTypedValue(BinaryReader,int,Fudge.FudgeTypeDictionary)" />
         public override UnknownFudgeFieldValue ReadTypedValue(BinaryReader input, int dataSize, FudgeTypeDictionary typeDictionary)
         {
             byte[] contents = new byte[dataSize];
             input.Read(contents, 0, dataSize);
             return new UnknownFudgeFieldValue(contents, this);
-        }
-
-        /// <inheritdoc cref="Fudge.FudgeFieldType.WriteValue(System.IO.BinaryWriter,System.Object,Fudge.Taxon.IFudgeTaxonomy)" />
+        }
+
+        /// <inheritdoc cref="Fudge.FudgeFieldType.WriteValue(System.IO.BinaryWriter,System.Object,Fudge.Taxon.IFudgeTaxonomy)" />
         public override void WriteValue(BinaryWriter output, UnknownFudgeFieldValue value, IFudgeTaxonomy taxonomy)
         {
             output.Write(value.Contents);
