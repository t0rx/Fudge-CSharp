--- conflicted
+++ resolved
@@ -66,9 +66,6 @@
             AddType(ByteArrayFieldType.VariableSizedInstance);
             AddType(StringFieldType.Instance);
             AddType(FudgeMsgFieldType.Instance);
-<<<<<<< HEAD
-            AddType(StringArrayFieldType.Instance);
-=======
             AddType(DateFieldType.Instance);
             AddType(TimeFieldType.Instance);
             AddType(DateTimeFieldType.Instance);
@@ -80,7 +77,6 @@
             AddType(new SecondaryFieldType<DateTime, FudgeDateTime>(DateTimeFieldType.Instance, fdt => fdt.ToDateTime(), dt => new FudgeDateTime(dt)));
             AddType(new SecondaryFieldType<DateTimeOffset, FudgeDateTime>(DateTimeFieldType.Instance, fdt => fdt.ToDateTimeOffset(), dto => new FudgeDateTime(dto)));
             AddType(new SecondaryFieldType<Guid, byte[]>(ByteArrayFieldType.Length16Instance, raw => new Guid(raw), value => value.ToByteArray()));
->>>>>>> 52075a4e
         }
 
         /// <summary>
@@ -243,15 +239,11 @@
         public const byte BYTE_ARR_256_TYPE_ID = 24;
         /// <summary>Predefined constant for a 512-byte array - refer to the Fudge encoding specification.</summary>
         public const byte BYTE_ARR_512_TYPE_ID = 25;
-<<<<<<< HEAD
-        public const byte STRING_ARRAY_TYPE_ID = 26;
-=======
         /// <summary>Predefined constant for a pure date - refer to the Fudge encoding specification.</summary>
         public const byte DATE_TYPE_ID = 26;
         /// <summary>Predefined constant for a pure time - refer to the Fudge encoding specification.</summary>
         public const byte TIME_TYPE_ID = 27;
         /// <summary>Predefined constant for date and time- refer to the Fudge encoding specification.</summary>
         public const byte DATETIME_TYPE_ID = 28;
->>>>>>> 52075a4e
     }
 }