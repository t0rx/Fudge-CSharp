<<<<<<< HEAD
﻿/*
=======
﻿/* <!--
>>>>>>> 2caec096
 * Copyright (C) 2009 - 2009 by OpenGamma Inc. and other contributors.
 *
 * Licensed under the Apache License, Version 2.0 (the "License");
 * you may not use this file except in compliance with the License.
 * You may obtain a copy of the License at
 * 
 *     http://www.apache.org/licenses/LICENSE-2.0
 *     
 * Unless required by applicable law or agreed to in writing, software
 * distributed under the License is distributed on an "AS IS" BASIS,
 * WITHOUT WARRANTIES OR CONDITIONS OF ANY KIND, either express or implied.
 * See the License for the specific language governing permissions and
 * limitations under the License.
 * -->
 */
using System;
using System.Collections.Generic;
using System.Text;

namespace Fudge
{
    /// <summary>
    /// A read-only representation of a field which is contained in a fudge
    /// message, or a stream of fudge encoded data.
    /// </summary>
    public interface IFudgeField
    {
        /// <summary>
        /// Gets the type of the field.
        /// </summary>
        FudgeFieldType Type { get; }

        /// <summary>
        /// Gets the .NET value of the field.
        /// </summary>
        object Value { get; }

        /// <summary>
        /// Gets the ordinal index of the field, or null if none is specified.
        /// </summary>
        short? Ordinal { get; }

        /// <summary>
        /// Gets the descriptive name of the field, or null if none is specified.
        /// </summary>
        string Name { get; }
    }
}<|MERGE_RESOLUTION|>--- conflicted
+++ resolved
@@ -1,8 +1,4 @@
-<<<<<<< HEAD
-﻿/*
-=======
-﻿/* <!--
->>>>>>> 2caec096
+/* <!--
  * Copyright (C) 2009 - 2009 by OpenGamma Inc. and other contributors.
  *
  * Licensed under the Apache License, Version 2.0 (the "License");
@@ -17,7 +13,7 @@
  * See the License for the specific language governing permissions and
  * limitations under the License.
  * -->
- */
+ */
 using System;
 using System.Collections.Generic;
 using System.Text;
@@ -30,23 +26,23 @@
     /// </summary>
     public interface IFudgeField
     {
-        /// <summary>
-        /// Gets the type of the field.
+        /// <summary>
+        /// Gets the type of the field.
         /// </summary>
         FudgeFieldType Type { get; }
 
-        /// <summary>
-        /// Gets the .NET value of the field.
+        /// <summary>
+        /// Gets the .NET value of the field.
         /// </summary>
         object Value { get; }
 
-        /// <summary>
-        /// Gets the ordinal index of the field, or null if none is specified.
+        /// <summary>
+        /// Gets the ordinal index of the field, or null if none is specified.
         /// </summary>
         short? Ordinal { get; }
 
-        /// <summary>
-        /// Gets the descriptive name of the field, or null if none is specified.
+        /// <summary>
+        /// Gets the descriptive name of the field, or null if none is specified.
         /// </summary>
         string Name { get; }
     }
