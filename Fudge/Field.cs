--- conflicted
+++ resolved
@@ -12,88 +12,6 @@
  * WITHOUT WARRANTIES OR CONDITIONS OF ANY KIND, either express or implied.
  * See the License for the specific language governing permissions and
  * limitations under the License.
-<<<<<<< HEAD
- * -->
- */
-using System;
-using System.Collections.Generic;
-using System.Text;
-
-namespace Fudge
-{
-    /// <summary>
-    /// <c>Field</c> is a convenience class to allow functional construction of messages.
-    /// </summary>
-    /// <example>
-    /// The following example shows constructing a message containing two sub-messages:
-    /// <code>
-    /// var inputMsg = new FudgeMsg(   
-    ///                     new Field("sub1",
-    ///                         new Field("bibble", "fibble"),
-    ///                         new Field(827, "Blibble")),
-    ///                     new Field("sub2", 
-    ///                         new Field("bibble9", 9837438),
-    ///                         new Field(828, 82.77f)));
-    /// </code>
-    /// </example>
-    public class Field : IFudgeField
-    {
-
-        private readonly object value;
-        private readonly FudgeFieldType type;
-        private readonly short? ordinal;
-        private readonly string name;
-
-        public Field(string name, object value) : this(name, null, value)
-        {
-        }
-
-        public Field(int ordinal, object value) : this(null, ordinal, value)
-        {
-        }
-
-        public Field(string name, params IFudgeField[] subFields) : this(name, null, new FudgeMsg(subFields))
-        {
-        }
-
-        public Field(string name, int? ordinal, object value)
-        {
-            if (ordinal.HasValue && ordinal < short.MinValue || ordinal > short.MaxValue)
-            {
-                throw new ArgumentOutOfRangeException("ordinal", "Ordinal must be within signed 16-bit range");
-            }
-            this.name = name;
-            this.ordinal = (short?)ordinal;
-            this.value = value;
-            this.type = FudgeMsg.DetermineTypeFromValue(value, FudgeTypeDictionary.Instance);
-        }
-
-        #region IFudgeField Members
-
-        public FudgeFieldType Type
-        {
-            get { return type; }
-        }
-
-        public object Value
-        {
-            get { return value; }
-        }
-
-        public short? Ordinal
-        {
-            get { return ordinal; }
-        }
-
-        public string Name
-        {
-            get { return name ; }
-        }
-
-        #endregion
-    }
-}
-=======
  */
 using System;
 using System.Collections.Generic;
@@ -173,5 +91,4 @@
 
         #endregion
     }
-}
->>>>>>> 7266d813
+}