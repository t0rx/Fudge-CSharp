--- conflicted
+++ resolved
@@ -1,8 +1,4 @@
-<<<<<<< HEAD
-﻿/*
-=======
-﻿/* <!--
->>>>>>> 2caec096
+/* <!--
  * Copyright (C) 2009 - 2009 by OpenGamma Inc. and other contributors.
  *
  * Licensed under the Apache License, Version 2.0 (the "License");
@@ -17,7 +13,7 @@
  * See the License for the specific language governing permissions and
  * limitations under the License.
  * -->
- */
+ */
 using System;
 using System.Collections.Generic;
 using System.Text;
@@ -29,263 +25,263 @@
     ///  be described by the Fudge specification.
     /// </summary>
     public interface IFudgeFieldContainer : IEnumerable<IFudgeField>
-    {
-        
-        /// <summary>
-        /// Returns the number of fields currently in this message.
-        /// </summary>
-        /// <returns>number of fields</returns>
-        short GetNumFields();
-
-        /// <summary>
-        /// Return an unmodifiable list of all the fields in this message, in the index
-        /// order for those fields.
-        /// </summary>
-        /// <returns>a list of all fields in this message</returns>
-        IList<IFudgeField> GetAllFields();
-
-        /// <summary>
-        /// Returns a list of all field names currently in this message. Any fields which are referenced by ordinal only are ignored.
-        /// </summary>
-        /// <returns>a list of all field names in this message</returns>
+    {
+        
+        /// <summary>
+        /// Returns the number of fields currently in this message.
+        /// </summary>
+        /// <returns>number of fields</returns>
+        short GetNumFields();
+
+        /// <summary>
+        /// Return an unmodifiable list of all the fields in this message, in the index
+        /// order for those fields.
+        /// </summary>
+        /// <returns>a list of all fields in this message</returns>
+        IList<IFudgeField> GetAllFields();
+
+        /// <summary>
+        /// Returns a list of all field names currently in this message. Any fields which are referenced by ordinal only are ignored.
+        /// </summary>
+        /// <returns>a list of all field names in this message</returns>
         IList<string> GetAllFieldNames();
 
-        /// <summary>
-        /// Returns a field at a specific index into the message. This index is the physical position at which the field was added to the message, it is not
-        /// the same as the ordinal index of a field. Returns null if the index is is too great and the message doesn't contain that many fields.
-        /// </summary>
-        /// <param name="index">physical index of the field</param>
+        /// <summary>
+        /// Returns a field at a specific index into the message. This index is the physical position at which the field was added to the message, it is not
+        /// the same as the ordinal index of a field. Returns null if the index is is too great and the message doesn't contain that many fields.
+        /// </summary>
+        /// <param name="index">physical index of the field</param>
         /// <returns>the field</returns>
         IFudgeField GetByIndex(int index);
 
-        /// <summary>
-        /// Returns a list of all fields with the given ordinal index. Returns the empty list if there are no matching fields.
-        /// </summary>
-        /// <param name="ordinal">ordinal index</param>
+        /// <summary>
+        /// Returns a list of all fields with the given ordinal index. Returns the empty list if there are no matching fields.
+        /// </summary>
+        /// <param name="ordinal">ordinal index</param>
         /// <returns>a list of matching fields</returns>
         IList<IFudgeField> GetAllByOrdinal(int ordinal);
 
-        /// <summary>
-        /// Returns a field with the given ordinal index, or null if that index does not exist. In the case of multiple fields with the same ordinal index,
-        /// the first (i.e. the lowest physical index) is returned.
-        /// </summary>
-        /// <param name="ordinal">ordinal index</param>
+        /// <summary>
+        /// Returns a field with the given ordinal index, or null if that index does not exist. In the case of multiple fields with the same ordinal index,
+        /// the first (i.e. the lowest physical index) is returned.
+        /// </summary>
+        /// <param name="ordinal">ordinal index</param>
         /// <returns>the field, or null if none is found</returns>
         IFudgeField GetByOrdinal(int ordinal);
 
-        /// <summary>
-        /// Returns a list of all fields with the given field name. Returns the empty list if there are no matching fields.
-        /// </summary>
-        /// <param name="name">field name</param>
+        /// <summary>
+        /// Returns a list of all fields with the given field name. Returns the empty list if there are no matching fields.
+        /// </summary>
+        /// <param name="name">field name</param>
         /// <returns>a list of matching fields</returns>
         IList<IFudgeField> GetAllByName(string name);
 
-        /// <summary>
-        /// Returns a field with the given name, or null if that name does not exist. In the case of multiple fields with the same field name, the first (i.e.
-        /// the lowest physical index) is returned.
-        /// </summary>
-        /// <param name="name">field name</param>
+        /// <summary>
+        /// Returns a field with the given name, or null if that name does not exist. In the case of multiple fields with the same field name, the first (i.e.
+        /// the lowest physical index) is returned.
+        /// </summary>
+        /// <param name="name">field name</param>
         /// <returns>the field, or null if none is found</returns>
         IFudgeField GetByName(string name);
 
-        /// <summary>
-        /// Returns the value of the field that would be returned by <c>GetByName</c>, or null if there is no matching field.
-        /// </summary>
-        /// <param name="name">field name</param>
+        /// <summary>
+        /// Returns the value of the field that would be returned by <c>GetByName</c>, or null if there is no matching field.
+        /// </summary>
+        /// <param name="name">field name</param>
         /// <returns>value of matching field, or null if none is found</returns>
         object GetValue(string name);
  
-        /// <summary>
-        /// Returns the typed value of the field that would be returned by <c>GetByName</c>, or null if there is no matching field.
-        /// </summary>
-        /// <typeparam name="T">underlying .NET type of the field</typeparam>
-        /// <param name="name">field name</param>
+        /// <summary>
+        /// Returns the typed value of the field that would be returned by <c>GetByName</c>, or null if there is no matching field.
+        /// </summary>
+        /// <typeparam name="T">underlying .NET type of the field</typeparam>
+        /// <param name="name">field name</param>
         /// <returns>value of matching field, or null if none is found</returns>
         T GetValue<T>(string name);
 
-        /// <summary>
-        /// Returns the value of the field that would be returned by <c>GetByName</c>, or null if there is no matching field. The return type is converted to
-        /// the requested type.
-        /// </summary>
-        /// <param name="name">field name</param>
-        /// <param name="type">requested .NET type of the returned value</param>
+        /// <summary>
+        /// Returns the value of the field that would be returned by <c>GetByName</c>, or null if there is no matching field. The return type is converted to
+        /// the requested type.
+        /// </summary>
+        /// <param name="name">field name</param>
+        /// <param name="type">requested .NET type of the returned value</param>
         /// <returns>value of matching field, converted to the requested type, or null if none is found</returns>
         object GetValue(string name, Type type);
 
-        /// <summary>
-        /// Returns the value of the field that would be returned by <c>GetByOrdinal</c>, or null if there is no matching field.
-        /// </summary>
-        /// <param name="ordinal">ordinal index</param>
+        /// <summary>
+        /// Returns the value of the field that would be returned by <c>GetByOrdinal</c>, or null if there is no matching field.
+        /// </summary>
+        /// <param name="ordinal">ordinal index</param>
         /// <returns>field value, or null if none is found</returns>
         object GetValue(int ordinal);
 
-        /// <summary>
-        /// Returns the typed value of the field that would be returned by <c>GetByOrdinal</c>, or null if there is no matching field.
-        /// </summary>
-        /// <typeparam name="T">underlying .NET type of the field</typeparam>
-        /// <param name="ordinal">ordinal index</param>
+        /// <summary>
+        /// Returns the typed value of the field that would be returned by <c>GetByOrdinal</c>, or null if there is no matching field.
+        /// </summary>
+        /// <typeparam name="T">underlying .NET type of the field</typeparam>
+        /// <param name="ordinal">ordinal index</param>
         /// <returns>value of matching field, or null if none is found</returns>
         T GetValue<T>(int ordinal);
 
-        /// <summary>
-        /// Returns the value of the field that would be returned by <c>GetByOrdinal</c>, or null if there is no matching field.
-        /// The return type is converted to the requested type.
-        /// </summary>
-        /// <param name="ordinal">ordinal index</param>
-        /// <param name="type">requested .NET type of the returned value</param>
+        /// <summary>
+        /// Returns the value of the field that would be returned by <c>GetByOrdinal</c>, or null if there is no matching field.
+        /// The return type is converted to the requested type.
+        /// </summary>
+        /// <param name="ordinal">ordinal index</param>
+        /// <param name="type">requested .NET type of the returned value</param>
         /// <returns>value of matching field, or null if none is found</returns>
         object GetValue(int ordinal, Type type);
 
-        /// <summary>
-        /// Returns the value of the first field (i.e. lowest physical index) with either a matching name or ordinal index.
-        /// </summary>
-        /// <param name="name">field name, or null to only search by ordinal index</param>
-        /// <param name="ordinal">ordinal index, or null to only search by name</param>
+        /// <summary>
+        /// Returns the value of the first field (i.e. lowest physical index) with either a matching name or ordinal index.
+        /// </summary>
+        /// <param name="name">field name, or null to only search by ordinal index</param>
+        /// <param name="ordinal">ordinal index, or null to only search by name</param>
         /// <returns>value of matching field, or null if none is found</returns>
         object GetValue(string name, int? ordinal);
 
-        /// <summary>
-        /// Returns the typed value of the first field (i.e. lowest physical index) with either a matching name or ordinal index.
-        /// </summary>
-        /// <typeparam name="T">underlying .NET type of the field</typeparam>
-        /// <param name="name">field name, or null to only search by ordinal index</param>
-        /// <param name="ordinal">ordinal index, or null to only search by name</param>
+        /// <summary>
+        /// Returns the typed value of the first field (i.e. lowest physical index) with either a matching name or ordinal index.
+        /// </summary>
+        /// <typeparam name="T">underlying .NET type of the field</typeparam>
+        /// <param name="name">field name, or null to only search by ordinal index</param>
+        /// <param name="ordinal">ordinal index, or null to only search by name</param>
         /// <returns>value of matching field, or null if none is found</returns>
         T GetValue<T>(string name, int? ordinal);
 
-        /// <summary>
-        /// Returns the value of the first field (i.e. lowest physical index) with either a matching name or ordinal index. The return type
-        /// is converted to the requested type.
-        /// </summary>
-        /// <param name="name">field name, or null to only search by ordinal index</param>
-        /// <param name="ordinal">ordinal index, or null to only search by name</param>
-        /// <param name="type">requested .NET type of the returned value</param>
-        /// <returns>value of matching field, or null if none is found</returns>
-        object GetValue(string name, int? ordinal, Type type);
-
-        /// <summary>Returns the value of a field as a double, or null if the field does not exist.
+        /// <summary>
+        /// Returns the value of the first field (i.e. lowest physical index) with either a matching name or ordinal index. The return type
+        /// is converted to the requested type.
+        /// </summary>
+        /// <param name="name">field name, or null to only search by ordinal index</param>
+        /// <param name="ordinal">ordinal index, or null to only search by name</param>
+        /// <param name="type">requested .NET type of the returned value</param>
+        /// <returns>value of matching field, or null if none is found</returns>
+        object GetValue(string name, int? ordinal, Type type);
+
+        /// <summary>Returns the value of a field as a double, or null if the field does not exist.
         /// In the case of multiple fields with the same field name, the first (i.e. the lowest physical index) is returned.</summary>
         /// <param name="fieldName">field name</param>
         /// <returns>value, or <c>null</c> if field not found.</returns>
         /// <exception cref="InvalidCastException">Field type could not be converted to a <c>double</c></exception>
         /// <exception cref="OverflowException">Field value could not fit within a <c>double</c></exception>
-        double? GetDouble(string fieldName);
-
-        /// <summary>Returns the value of a field as a double, or null if the field does not exist.
-        /// In the case of multiple fields with the same ordinal index, the first (i.e. the lowest physical index) is returned.</summary>
-        /// <param name="ordinal">ordinal index</param>
+        double? GetDouble(string fieldName);
+
+        /// <summary>Returns the value of a field as a double, or null if the field does not exist.
+        /// In the case of multiple fields with the same ordinal index, the first (i.e. the lowest physical index) is returned.</summary>
+        /// <param name="ordinal">ordinal index</param>
         /// <returns>value, or <c>null</c> if field not found.</returns>
         /// <exception cref="InvalidCastException">Field type could not be converted to a <c>double</c></exception>
         /// <exception cref="OverflowException">Field value could not fit within a <c>double</c></exception>
-        double? GetDouble(int ordinal);
-
-        /// <summary>Returns the value of a field as a float, or null if the field does not exist.
-        /// In the case of multiple fields with the same field name, the first (i.e. the lowest physical index) is returned.</summary>
-        /// <param name="fieldName">field name</param>
+        double? GetDouble(int ordinal);
+
+        /// <summary>Returns the value of a field as a float, or null if the field does not exist.
+        /// In the case of multiple fields with the same field name, the first (i.e. the lowest physical index) is returned.</summary>
+        /// <param name="fieldName">field name</param>
         /// <returns>value, or <c>null</c> if field not found.</returns>
         /// <exception cref="InvalidCastException">Field type could not be converted to a <c>float</c></exception>
         /// <exception cref="OverflowException">Field value could not fit within a <c>float</c></exception>
-        float? GetFloat(string fieldName);
-
-        /// <summary>Returns the value of a field as a float, or null if the field does not exist.
-        /// In the case of multiple fields with the same ordinal index, the first (i.e. the lowest physical index) is returned.</summary>
-        /// <param name="ordinal">ordinal index</param>
+        float? GetFloat(string fieldName);
+
+        /// <summary>Returns the value of a field as a float, or null if the field does not exist.
+        /// In the case of multiple fields with the same ordinal index, the first (i.e. the lowest physical index) is returned.</summary>
+        /// <param name="ordinal">ordinal index</param>
         /// <returns>value, or <c>null</c> if field not found.</returns>
         /// <exception cref="InvalidCastException">Field type could not be converted to a <c>float</c></exception>
         /// <exception cref="OverflowException">Field value could not fit within a <c>float</c></exception>
-        float? GetFloat(int ordinal);
-
-        /// <summary>Returns the value of a field as a long, or null if the field does not exist.
-        /// In the case of multiple fields with the same field name, the first (i.e. the lowest physical index) is returned.</summary>
-        /// <param name="fieldName">field name</param>
+        float? GetFloat(int ordinal);
+
+        /// <summary>Returns the value of a field as a long, or null if the field does not exist.
+        /// In the case of multiple fields with the same field name, the first (i.e. the lowest physical index) is returned.</summary>
+        /// <param name="fieldName">field name</param>
         /// <returns>value, or <c>null</c> if field not found.</returns>
         /// <exception cref="InvalidCastException">Field type could not be converted to a <c>long</c></exception>
         /// <exception cref="OverflowException">Field value could not fit within a <c>long</c></exception>
-        long? GetLong(string fieldName);
-
-        /// <summary>Returns the value of a field as a long, or null if the field does not exist.
-        /// In the case of multiple fields with the same ordinal index, the first (i.e. the lowest physical index) is returned.</summary>
-        /// <param name="ordinal">ordinal index</param>
+        long? GetLong(string fieldName);
+
+        /// <summary>Returns the value of a field as a long, or null if the field does not exist.
+        /// In the case of multiple fields with the same ordinal index, the first (i.e. the lowest physical index) is returned.</summary>
+        /// <param name="ordinal">ordinal index</param>
         /// <returns>value, or <c>null</c> if field not found.</returns>
         /// <exception cref="InvalidCastException">Field type could not be converted to a <c>long</c></exception>
         /// <exception cref="OverflowException">Field value could not fit within a <c>long</c></exception>
-        long? GetLong(int ordinal);
-
-        /// <summary>Returns the value of a field as a int, or null if the field does not exist.
-        /// In the case of multiple fields with the same field name, the first (i.e. the lowest physical index) is returned.</summary>
-        /// <param name="fieldName">field name</param>
+        long? GetLong(int ordinal);
+
+        /// <summary>Returns the value of a field as a int, or null if the field does not exist.
+        /// In the case of multiple fields with the same field name, the first (i.e. the lowest physical index) is returned.</summary>
+        /// <param name="fieldName">field name</param>
         /// <returns>value, or <c>null</c> if field not found.</returns>
         /// <exception cref="InvalidCastException">Field type could not be converted to an <c>int</c></exception>
         /// <exception cref="OverflowException">Field value could not fit within an <c>int</c></exception>
-        int? GetInt(string fieldName);
-
-        /// <summary>Returns the value of a field as a int, or null if the field does not exist.
-        /// In the case of multiple fields with the same ordinal index, the first (i.e. the lowest physical index) is returned.</summary>
-        /// <param name="ordinal">ordinal index</param>
+        int? GetInt(string fieldName);
+
+        /// <summary>Returns the value of a field as a int, or null if the field does not exist.
+        /// In the case of multiple fields with the same ordinal index, the first (i.e. the lowest physical index) is returned.</summary>
+        /// <param name="ordinal">ordinal index</param>
         /// <returns>value, or <c>null</c> if field not found.</returns>
         /// <exception cref="InvalidCastException">Field type could not be converted to an <c>int</c></exception>
         /// <exception cref="OverflowException">Field value could not fit within an <c>int</c></exception>
-        int? GetInt(int ordinal);
-
-        /// <summary>Returns the value of a field as a short, or null if the field does not exist.
-        /// In the case of multiple fields with the same field name, the first (i.e. the lowest physical index) is returned.</summary>
-        /// <param name="fieldName">field name</param>
+        int? GetInt(int ordinal);
+
+        /// <summary>Returns the value of a field as a short, or null if the field does not exist.
+        /// In the case of multiple fields with the same field name, the first (i.e. the lowest physical index) is returned.</summary>
+        /// <param name="fieldName">field name</param>
         /// <returns>value, or <c>null</c> if field not found.</returns>
         /// <exception cref="InvalidCastException">Field type could not be converted to a <c>short</c></exception>
         /// <exception cref="OverflowException">Field value could not fit within a <c>short</c></exception>
-        short? GetShort(string fieldName);
-
-        /// <summary>Returns the value of a field as a short, or null if the field does not exist.
-        /// In the case of multiple fields with the same ordinal index, the first (i.e. the lowest physical index) is returned.</summary>
-        /// <param name="ordinal">ordinal index</param>
+        short? GetShort(string fieldName);
+
+        /// <summary>Returns the value of a field as a short, or null if the field does not exist.
+        /// In the case of multiple fields with the same ordinal index, the first (i.e. the lowest physical index) is returned.</summary>
+        /// <param name="ordinal">ordinal index</param>
         /// <returns>value, or <c>null</c> if field not found.</returns>
         /// <exception cref="InvalidCastException">Field type could not be converted to a <c>short</c></exception>
         /// <exception cref="OverflowException">Field value could not fit within a <c>short</c></exception>
-        short? GetShort(int ordinal);
-
-        /// <summary>Returns the value of a field as a byte, or null if the field does not exist.
-        /// In the case of multiple fields with the same field name, the first (i.e. the lowest physical index) is returned.</summary>
-        /// <param name="fieldName">field name</param>
+        short? GetShort(int ordinal);
+
+        /// <summary>Returns the value of a field as a byte, or null if the field does not exist.
+        /// In the case of multiple fields with the same field name, the first (i.e. the lowest physical index) is returned.</summary>
+        /// <param name="fieldName">field name</param>
         /// <returns>value, or <c>null</c> if field not found.</returns>
         /// <exception cref="InvalidCastException">Field type could not be converted to a <c>byte</c></exception>
         /// <exception cref="OverflowException">Field value could not fit within a <c>byte</c></exception>
-        sbyte? GetSByte(string fieldName);
-
-        /// <summary>Returns the value of a field as a byte, or null if the field does not exist.
-        /// In the case of multiple fields with the same ordinal index, the first (i.e. the lowest physical index) is returned.</summary>
-        /// <param name="ordinal">ordinal index</param>
+        sbyte? GetSByte(string fieldName);
+
+        /// <summary>Returns the value of a field as a byte, or null if the field does not exist.
+        /// In the case of multiple fields with the same ordinal index, the first (i.e. the lowest physical index) is returned.</summary>
+        /// <param name="ordinal">ordinal index</param>
         /// <returns>value, or <c>null</c> if field not found.</returns>
         /// <exception cref="InvalidCastException">Field type could not be converted to a <c>byte</c></exception>
         /// <exception cref="OverflowException">Field value could not fit within a <c>byte</c></exception>
-        sbyte? GetSByte(int ordinal);
-
-        /// <summary>Returns the value of a field as a boolean, or null if the field does not exist.
-        /// In the case of multiple fields with the same field name, the first (i.e. the lowest physical index) is returned.</summary>
-        /// <param name="fieldName">field name</param>
+        sbyte? GetSByte(int ordinal);
+
+        /// <summary>Returns the value of a field as a boolean, or null if the field does not exist.
+        /// In the case of multiple fields with the same field name, the first (i.e. the lowest physical index) is returned.</summary>
+        /// <param name="fieldName">field name</param>
         /// <returns>value, or <c>null</c> if field not found.</returns>
         /// <exception cref="InvalidCastException">Field type could not be converted to a <c>bool</c></exception>
         /// <exception cref="OverflowException">Field value could not fit within a <c>bool</c></exception>
-        bool? GetBoolean(string fieldName);
-
-        /// <summary>Returns the value of a field as a boolean, or null if the field does not exist.
-        /// In the case of multiple fields with the same ordinal index, the first (i.e. the lowest physical index) is returned.</summary>
-        /// <param name="ordinal">ordinal index</param>
+        bool? GetBoolean(string fieldName);
+
+        /// <summary>Returns the value of a field as a boolean, or null if the field does not exist.
+        /// In the case of multiple fields with the same ordinal index, the first (i.e. the lowest physical index) is returned.</summary>
+        /// <param name="ordinal">ordinal index</param>
         /// <returns>value, or <c>null</c> if field not found.</returns>
         /// <exception cref="InvalidCastException">Field type could not be converted to a <c>bool</c></exception>
         /// <exception cref="OverflowException">Field value could not fit within a <c>bool</c></exception>
-        bool? GetBoolean(int ordinal);
-
-        /// <summary>Returns the value of a field as a string, or null if the field does not exist.
-        /// In the case of multiple fields with the same field name, the first (i.e. the lowest physical index) is returned.</summary>
-        /// <param name="fieldName">field name</param>
+        bool? GetBoolean(int ordinal);
+
+        /// <summary>Returns the value of a field as a string, or null if the field does not exist.
+        /// In the case of multiple fields with the same field name, the first (i.e. the lowest physical index) is returned.</summary>
+        /// <param name="fieldName">field name</param>
         /// <returns>value, or <c>null</c> if field not found.</returns>
         /// <exception cref="InvalidCastException">Field type could not be converted to a <c>string</c></exception>
         /// <exception cref="OverflowException">Field value could not fit within a <c>string</c></exception>
-        string GetString(string fieldName);
-
-        /// <summary>Returns the value of a field as a string, or null if the field does not exist.
-        /// In the case of multiple fields with the same ordinal index, the first (i.e. the lowest physical index) is returned.</summary>
-        /// <param name="ordinal">ordinal index</param>
+        string GetString(string fieldName);
+
+        /// <summary>Returns the value of a field as a string, or null if the field does not exist.
+        /// In the case of multiple fields with the same ordinal index, the first (i.e. the lowest physical index) is returned.</summary>
+        /// <param name="ordinal">ordinal index</param>
         /// <returns>value, or <c>null</c> if field not found.</returns>
         /// <exception cref="InvalidCastException">Field type could not be converted to a <c>string</c></exception>
         /// <exception cref="OverflowException">Field value could not fit within a <c>string</c></exception>
