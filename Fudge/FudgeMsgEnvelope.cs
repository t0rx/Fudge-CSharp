--- conflicted
+++ resolved
@@ -1,8 +1,4 @@
-<<<<<<< HEAD
-﻿/*
-=======
-﻿/* <!--
->>>>>>> 2caec096
+/* <!--
  * Copyright (C) 2009 - 2009 by OpenGamma Inc. and other contributors.
  *
  * Licensed under the Apache License, Version 2.0 (the "License");
@@ -17,7 +13,7 @@
  * See the License for the specific language governing permissions and
  * limitations under the License.
  * -->
- */
+ */
 using System;
 using System.Collections.Generic;
 using System.Text;
@@ -42,20 +38,20 @@
 
         // TODO 2009-12-14 Andrew -- lose the constructor above; we should at least pass the context and use that to construct the inner message
 
-        /// <summary>
-        /// Creates a new <c>FudgeMsgEnvelope</c> around an existing <c>FudgeMsg</c>.
-        /// </summary>
+        /// <summary>
+        /// Creates a new <c>FudgeMsgEnvelope</c> around an existing <c>FudgeMsg</c>.
+        /// </summary>
         /// <param name="msg">message contained within the envelope</param>
         public FudgeMsgEnvelope(FudgeMsg msg)
             : this(msg, 0)
         {
         }
 
-        /// <summary>
-        /// Creates a new <c>FudgeMsgEnvelope</c> around an existing <c>FudgeMsg</c> with a specific encoding schema version. The default
-        /// schema version is 0.
-        /// </summary>
-        /// <param name="message">message contained within the envelope</param>
+        /// <summary>
+        /// Creates a new <c>FudgeMsgEnvelope</c> around an existing <c>FudgeMsg</c> with a specific encoding schema version. The default
+        /// schema version is 0.
+        /// </summary>
+        /// <param name="message">message contained within the envelope</param>
         /// <param name="version">schema version, 0 to 255</param>
         public FudgeMsgEnvelope(FudgeMsg message, int version)
         {
@@ -71,26 +67,26 @@
             this.version = version;
         }
 
-        /// <summary>
-        /// Gets the message contained within this envelope.
+        /// <summary>
+        /// Gets the message contained within this envelope.
         /// </summary>
         public FudgeMsg Message
         {
             get { return message; }
         }
 
-        /// <summary>
-        /// Gets the schema version of the envelope.
+        /// <summary>
+        /// Gets the schema version of the envelope.
         /// </summary>
         public int Version
         {
             get { return version; }
         }
 
-        /// <summary>
-        /// Calculates the total size of the envelope. This is the encoded size of the message within the envelope plus the 8 byte envelope header.
-        /// </summary>
-        /// <param name="taxonomy">optional taxonomy to encode the message with</param>
+        /// <summary>
+        /// Calculates the total size of the envelope. This is the encoded size of the message within the envelope plus the 8 byte envelope header.
+        /// </summary>
+        /// <param name="taxonomy">optional taxonomy to encode the message with</param>
         /// <returns>total size in bytes</returns>
         public override int ComputeSize(IFudgeTaxonomy taxonomy)
         {
