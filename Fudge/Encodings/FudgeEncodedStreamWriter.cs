--- conflicted
+++ resolved
@@ -89,14 +89,12 @@
 
         #region IFudgeStreamWriter Members
 
-<<<<<<< HEAD
+        /// <inheritdoc/>
         public void StartMessage()
         {
         }
 
-=======
-        /// <inheritdoc/>
->>>>>>> dd0682f5
+        /// <inheritdoc/>
         public void StartSubMessage(string name, int? ordinal)
         {
             var newMsg = new FudgeMsg();
@@ -148,12 +146,8 @@
             currentMessage = newCurrentMessage;
         }
 
-<<<<<<< HEAD
+        /// <inheritdoc/>
         public void EndMessage()
-=======
-        /// <inheritdoc/>
-        public void End()
->>>>>>> dd0682f5
         {
             // Noop
         }
