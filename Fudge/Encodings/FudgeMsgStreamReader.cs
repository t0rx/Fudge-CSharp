﻿/*
 * Copyright (C) 2009 - 2009 by OpenGamma Inc. and other contributors.
 *
 * Licensed under the Apache License, Version 2.0 (the "License");
 * you may not use this file except in compliance with the License.
 * You may obtain a copy of the License at
 * 
 *     http://www.apache.org/licenses/LICENSE-2.0
 *     
 * Unless required by applicable law or agreed to in writing, software
 * distributed under the License is distributed on an "AS IS" BASIS,
 * WITHOUT WARRANTIES OR CONDITIONS OF ANY KIND, either express or implied.
 * See the License for the specific language governing permissions and
 * limitations under the License.
 */
using System;
using System.Collections.Generic;
using System.Linq;
using System.Text;
using Fudge.Taxon;
using Fudge.Types;

namespace Fudge.Encodings
{
    /// <summary>
    /// <c>FudgeMsgStreamReader</c> allows a <see cref="FudgeMsg"/> to be read as if it were a stream source of data.
    /// </summary>
    public class FudgeMsgStreamReader : IFudgeStreamReader
    {
        // TODO t0rx 2009-11-13 -- What about envelopes?
        private Stack<State> stack = new Stack<State>();
        private State currentState;
        private FudgeStreamElement element = FudgeStreamElement.NoElement;
        private IFudgeField field;
        private IEnumerator<FudgeMsg> messageSource;
        private FudgeMsg nextMessage;

<<<<<<< HEAD
        public FudgeMsgStreamReader(FudgeMsg msg) : this(new FudgeMsg[] {msg})
=======
        /// <summary>
        /// Constructs a new <see cref="FudgeMsgStreamReader"/> using a given <see cref="FudgeMsg"/> for data.
        /// </summary>
        /// <param name="msg"><see cref="FudgeMsg"/> to provide as a stream.</param>
        public FudgeMsgStreamReader(FudgeMsg msg)
>>>>>>> dd0682f5
        {
        }

        public FudgeMsgStreamReader(IEnumerable<FudgeMsg> messages)
        {
            messageSource = messages.GetEnumerator();
            currentState = null;
        }

        #region IFudgeStreamReader Members

        /// <inheritdoc/>
        public bool HasNext
        {
            get
            {
                if (stack.Count > 0 || currentState != null || nextMessage != null)
                    return true;

                // See if there's another message
                if (!messageSource.MoveNext())
                    return false;

                nextMessage = messageSource.Current;
                return true;
            }
        }

        /// <inheritdoc/>
        public FudgeStreamElement MoveNext()
        {
            if (currentState == null)
            {
                if (!HasNext)       // Will fetch the next if required
                {
                    element = FudgeStreamElement.NoElement;
                }
                else
                {
                    currentState = new State(nextMessage);
                    nextMessage = null;
                    element = FudgeStreamElement.MessageStart;
                }
            }
            else if (currentState.Fields.Count == 0)
            {
                if (stack.Count == 0)
                {
                    // Finished the message
                    currentState = null;
                    element = FudgeStreamElement.MessageEnd;
                }
                else
                {
                    currentState = stack.Pop();
                    element = FudgeStreamElement.SubmessageFieldEnd;
                }
            }
            else
            {
                field = currentState.Fields.Dequeue();
                if (field.Type == FudgeMsgFieldType.Instance)
                {
                    stack.Push(currentState);
                    currentState = new State((FudgeMsg)field.Value);
                    element = FudgeStreamElement.SubmessageFieldStart;
                }
                else
                {
                    element = FudgeStreamElement.SimpleField;
                }
            }
            return element;
        }

        /// <inheritdoc/>
        public FudgeStreamElement CurrentElement
        {
            get { return element; }
        }

        /// <inheritdoc/>
        public FudgeFieldType FieldType
        {
            get { return field.Type; }
        }

        /// <inheritdoc/>
        public int? FieldOrdinal
        {
            get { return field.Ordinal; }
        }

        /// <inheritdoc/>
        public string FieldName
        {
            get { return field.Name; }
        }

        /// <inheritdoc/>
        public object FieldValue
        {
            get { return field.Value; }
        }

        #endregion

        private class State
        {
            public readonly FudgeMsg Msg;
            public readonly Queue<IFudgeField> Fields;

            public State(FudgeMsg msg)
            {
                Msg = msg;
                Fields = new Queue<IFudgeField>(msg.GetAllFields());
            }
        }
    }
}<|MERGE_RESOLUTION|>--- conflicted
+++ resolved
@@ -35,18 +35,18 @@
         private IEnumerator<FudgeMsg> messageSource;
         private FudgeMsg nextMessage;
 
-<<<<<<< HEAD
-        public FudgeMsgStreamReader(FudgeMsg msg) : this(new FudgeMsg[] {msg})
-=======
         /// <summary>
         /// Constructs a new <see cref="FudgeMsgStreamReader"/> using a given <see cref="FudgeMsg"/> for data.
         /// </summary>
         /// <param name="msg"><see cref="FudgeMsg"/> to provide as a stream.</param>
-        public FudgeMsgStreamReader(FudgeMsg msg)
->>>>>>> dd0682f5
+        public FudgeMsgStreamReader(FudgeMsg msg) : this(new FudgeMsg[] {msg})
         {
         }
 
+        /// <summary>
+        /// Constructs a new <see cref="FudgeMsgStreamReader"/> using a set of <see cref="FudgeMsg"/>s for data.
+        /// </summary>
+        /// <param name="messages">Set <see cref="FudgeMsg"/>s to provide as a stream.</param>
         public FudgeMsgStreamReader(IEnumerable<FudgeMsg> messages)
         {
             messageSource = messages.GetEnumerator();
