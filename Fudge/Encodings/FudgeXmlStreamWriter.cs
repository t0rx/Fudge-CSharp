﻿/*
 * Copyright (C) 2009 - 2009 by OpenGamma Inc. and other contributors.
 *
 * Licensed under the Apache License, Version 2.0 (the "License");
 * you may not use this file except in compliance with the License.
 * You may obtain a copy of the License at
 * 
 *     http://www.apache.org/licenses/LICENSE-2.0
 *     
 * Unless required by applicable law or agreed to in writing, software
 * distributed under the License is distributed on an "AS IS" BASIS,
 * WITHOUT WARRANTIES OR CONDITIONS OF ANY KIND, either express or implied.
 * See the License for the specific language governing permissions and
 * limitations under the License.
 */
using System;
using System.Collections.Generic;
using System.Linq;
using System.Text;
using System.Xml;
using Fudge.Types;

namespace Fudge.Encodings
{
    /// <summary>
    /// <c>FudgeXmlStreamWriter</c> allows Fudge messages to be output as XML.
    /// </summary>
    public class FudgeXmlStreamWriter : IFudgeStreamWriter
    {
        // TODO t0rx 2009-11-14 -- Handle writing XML for ordinals

        private readonly XmlWriter writer;
        private readonly string outerElementName;

        /// <summary>
        /// Constructs a new <c>FudgeXmlStreamWriter</c>, outputting to a given <see cref="XmlWriter"/>.
        /// </summary>
        /// <param name="writer"><see cref="XmlWriter"/> to use to output XML.</param>
        /// <param name="outerElementName">The name of the XML element used for outermost messages.</param>
        public FudgeXmlStreamWriter(XmlWriter writer, string outerElementName)
        {
            if (writer == null)
                throw new ArgumentNullException("writer");
            if (outerElementName == null)
                throw new ArgumentNullException("outerElementName");

            this.writer = writer;
            this.outerElementName = outerElementName;
        }

        /// <summary>
        /// If true, the <c>FudgeXmlStreamWriter</c> will flush the <see cref="XmlWriter"/> whenever a top-level message is completed.
        /// </summary>
        public bool AutoFlushOnMessageEnd { get; set; }

        #region IFudgeStreamWriter Members

<<<<<<< HEAD
        public void StartMessage()
        {
            writer.WriteStartElement(outerElementName);
        }

=======
        /// <inheritdoc/>
>>>>>>> dd0682f5
        public void StartSubMessage(string name, int? ordinal)
        {
            writer.WriteStartElement(name);
        }

        /// <inheritdoc/>
        public void WriteField(string name, int? ordinal, FudgeFieldType type, object value)
        {
            writer.WriteStartElement(name);
            if (type != IndicatorFieldType.Instance)
            {
                writer.WriteValue(value);
            }
            writer.WriteEndElement();
        }

        /// <inheritdoc/>
        public void WriteFields(IEnumerable<IFudgeField> fields)
        {
            foreach (var field in fields)
            {
                if (field.Type == FudgeMsgFieldType.Instance)
                {
                    StartSubMessage(field.Name, field.Ordinal);
                    WriteFields((FudgeMsg)field.Value);
                    EndSubMessage();
                }
                else
                {
                    WriteField(field.Name, field.Ordinal, field.Type, field.Value);
                }
            }
        }

        /// <inheritdoc/>
        public void EndSubMessage()
        {
            writer.WriteEndElement();
        }

<<<<<<< HEAD
        public void EndMessage()
=======
        /// <inheritdoc/>
        public void End()
>>>>>>> dd0682f5
        {
            writer.WriteEndElement();

            if (AutoFlushOnMessageEnd)
                writer.Flush();
        }

        #endregion
    }
}<|MERGE_RESOLUTION|>--- conflicted
+++ resolved
@@ -55,15 +55,13 @@
 
         #region IFudgeStreamWriter Members
 
-<<<<<<< HEAD
+        /// <inheritdoc/>
         public void StartMessage()
         {
             writer.WriteStartElement(outerElementName);
         }
 
-=======
         /// <inheritdoc/>
->>>>>>> dd0682f5
         public void StartSubMessage(string name, int? ordinal)
         {
             writer.WriteStartElement(name);
@@ -104,12 +102,8 @@
             writer.WriteEndElement();
         }
 
-<<<<<<< HEAD
+        /// <inheritdoc/>
         public void EndMessage()
-=======
-        /// <inheritdoc/>
-        public void End()
->>>>>>> dd0682f5
         {
             writer.WriteEndElement();
 
