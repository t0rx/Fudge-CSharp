﻿/*
 * Copyright (C) 2009 - 2009 by OpenGamma Inc. and other contributors.
 *
 * Licensed under the Apache License, Version 2.0 (the "License");
 * you may not use this file except in compliance with the License.
 * You may obtain a copy of the License at
 * 
 *     http://www.apache.org/licenses/LICENSE-2.0
 *     
 * Unless required by applicable law or agreed to in writing, software
 * distributed under the License is distributed on an "AS IS" BASIS,
 * WITHOUT WARRANTIES OR CONDITIONS OF ANY KIND, either express or implied.
 * See the License for the specific language governing permissions and
 * limitations under the License.
 */
using System;
using System.Collections.Generic;
using System.Linq;
using System.Text;
using System.Xml;
using System.Diagnostics;
using Fudge.Taxon;
using Fudge.Types;
using System.IO;

namespace Fudge.Encodings
{
    /// <summary>
    /// <c>FudgeXmlStreamReader</c> provides a way of reading XML data as a Fudge stream.
    /// </summary>
    /// <remarks>
    /// There is not a 1-1 mapping between XML structure and Fudge message structure.  In particular, attributes are treated in the same way as
    /// child elements (i.e. as fields of the Fudge message), so a message that is read from a <see cref="FudgeXmlStreamReader"/> and written
    /// to a <see cref="FudgeXmlStreamWriter"/> may not come out identical.
    /// </remarks>
    public class FudgeXmlStreamReader : FudgeStreamReaderBase
    {
        private readonly XmlReader reader;
        private int depth = 0;
        private bool atEnd;
        private readonly Queue<KeyValuePair<string, string>> pendingAttributes = new Queue<KeyValuePair<string, string>>();
        private bool oneTokenAhead = false;

        /// <summary>
        /// Constructs a new <c>FudgeXmlStreamReader</c> using a given <see cref="XmlReader"/> as the source of the XML data.
        /// </summary>
        /// <param name="reader"><see cref="XmlReader"/> providing the XML data</param>
        public FudgeXmlStreamReader(XmlReader reader)
        {
            if (reader == null)
                throw new ArgumentNullException("reader");
            this.reader = reader;
        }

<<<<<<< HEAD
        public FudgeXmlStreamReader(string xml)
            : this(XmlReader.Create(new StringReader(xml), new XmlReaderSettings { ConformanceLevel = ConformanceLevel.Fragment }))
=======
        /// <summary>
        /// Constructs a new <c>FudgeXmlStreamReader</c> with the XML data coming from a string.
        /// </summary>
        /// <param name="xml"></param>
        public FudgeXmlStreamReader(string xml) : this(XmlReader.Create(new StringReader(xml), new XmlReaderSettings{ConformanceLevel = ConformanceLevel.Fragment}))
>>>>>>> dd0682f5
        {
        }

        #region IFudgeStreamReader Members

        /// <inheritdoc/>
        public override bool HasNext
        {
            get
            {
                if (oneTokenAhead)
                    return true;
                oneTokenAhead = ReadNext();
                return oneTokenAhead;
            }
        }

        /// <inheritdoc/>
        public override FudgeStreamElement MoveNext()
        {
            CurrentElement = FudgeStreamElement.NoElement;

            if (pendingAttributes.Count > 0)
            {
                ConsumePendingAttribute();
            }
            else
            {
                while (HasNext)
                {
                    switch (reader.NodeType)
                    {
                        case XmlNodeType.Element:
                            ConsumeElement();
                            break;
                        case XmlNodeType.EndElement:
                            ConsumeEndElement();
                            break;
                        default:
                            // Keep going
                            ReadNext();
                            break;
                    }
                    if (CurrentElement != FudgeStreamElement.NoElement)
                        break;
                }
            }
            return CurrentElement;
        }

        private bool ReadNext()
        {
            atEnd = !reader.Read();
            return !atEnd;
        }

        private void ReadNextOrThrow(string position)
        {
            if (!ReadNext())
                throw new FudgeRuntimeException("XML ends prematurely at " + position);
        }

        private bool ReadToNextOfInterest()
        {
            while (!atEnd && reader.NodeType != XmlNodeType.Element && reader.NodeType != XmlNodeType.Attribute && reader.NodeType != XmlNodeType.EndElement)
            {
                ReadNext();
            }
            return !atEnd;
        }

        private void ConsumeEndElement()
        {
            HandleEndDepth();
            oneTokenAhead = false;
        }

        private void HandleEndDepth()
        {
            depth--;
            if (depth > 0)
                CurrentElement = FudgeStreamElement.SubmessageFieldEnd;
            else
                CurrentElement = FudgeStreamElement.MessageEnd;
        }

        private void ConsumePendingAttribute()
        {
            var pair = pendingAttributes.Dequeue();
            if (pair.Key == null)
            {
                HandleEndDepth();
            }
            else
            {
                CurrentElement = FudgeStreamElement.SimpleField;
                FieldName = pair.Key;
                FieldValue = GetValue(pair.Value);
            }
        }

        private void ReadAttributes()
        {
            Debug.Assert(pendingAttributes.Count == 0);

            while (reader.MoveToNextAttribute())
            {
                pendingAttributes.Enqueue(new KeyValuePair<string, string>(reader.Name, reader.Value));
            }
            reader.MoveToElement();

            if (reader.IsEmptyElement)
            {
                pendingAttributes.Enqueue(new KeyValuePair<string, string>(null, null));    // Marker for endsubmessage
                ReadNext();
            }
            else
            {
                // Check to see if we have some text in there
                ReadNextOrThrow(reader.Name);
                if (reader.NodeType == XmlNodeType.Text)
                {
                    // Have to put value in a sub-field
                    pendingAttributes.Enqueue(new KeyValuePair<string, string>("", reader.Value));
                    ReadNext();
                }
            }
        }

        private void ConsumeElement()
        {
            FieldName = reader.Name;
            if (reader.IsEmptyElement && !reader.HasAttributes && depth > 0)
            {
                FieldValue = IndicatorType.Instance;
                CurrentElement = FudgeStreamElement.SimpleField;
                FieldType = IndicatorFieldType.Instance;
                ReadNext();
                return;
            }

            if (reader.HasAttributes)
            {
                // Treat as message rather than simple field
                ReadAttributes();
                CurrentElement = FudgeStreamElement.SubmessageFieldStart;
                depth++;
                return;
            }

            while (CurrentElement == FudgeStreamElement.NoElement)
            {
                ReadNextOrThrow(FieldName);
                switch (reader.NodeType)
                {
                    case XmlNodeType.Element:
                        // Must be in a message
                        if (depth == 0)
                            CurrentElement = FudgeStreamElement.MessageStart;
                        else
                            CurrentElement = FudgeStreamElement.SubmessageFieldStart;
                        depth++;
                        break;
                    case XmlNodeType.Text:
                        // Value
                        ConsumeElementValue();
                        break;
                    default:
                        // Ignore
                        break;
                }
            }
        }

        private void ConsumeElementValue()
        {
            CurrentElement = FudgeStreamElement.SimpleField;
            FieldValue = GetValue(reader.Value);
            while (true)
            {
                if (!reader.Read())
                {
                    // Bad XML?
                    throw new FudgeRuntimeException("XML ends prematurely at element " + FieldName);
                }

                if (reader.NodeType == XmlNodeType.EndElement)
                {
                    // Read the next node and stop
                    oneTokenAhead = false;
                    break;
                }
                else
                {
                    // TODO t0rx 2009-11-15 -- Handle odd stuff in XML value
                }
            }
        }

        private object GetValue(string data)
        {
            // TODO t0rx 2009-11-15 -- Attempt to convert to best type
            FieldType = StringFieldType.Instance;
            return data;
        }

        #endregion
    }
}<|MERGE_RESOLUTION|>--- conflicted
+++ resolved
@@ -52,16 +52,12 @@
             this.reader = reader;
         }
 
-<<<<<<< HEAD
-        public FudgeXmlStreamReader(string xml)
-            : this(XmlReader.Create(new StringReader(xml), new XmlReaderSettings { ConformanceLevel = ConformanceLevel.Fragment }))
-=======
         /// <summary>
         /// Constructs a new <c>FudgeXmlStreamReader</c> with the XML data coming from a string.
         /// </summary>
         /// <param name="xml"></param>
-        public FudgeXmlStreamReader(string xml) : this(XmlReader.Create(new StringReader(xml), new XmlReaderSettings{ConformanceLevel = ConformanceLevel.Fragment}))
->>>>>>> dd0682f5
+        public FudgeXmlStreamReader(string xml)
+            : this(XmlReader.Create(new StringReader(xml), new XmlReaderSettings { ConformanceLevel = ConformanceLevel.Fragment }))
         {
         }
 
