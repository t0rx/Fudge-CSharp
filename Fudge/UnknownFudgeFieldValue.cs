--- conflicted
+++ resolved
@@ -1,8 +1,4 @@
-<<<<<<< HEAD
-﻿/*
-=======
-﻿/* <!--
->>>>>>> 2caec096
+/* <!--
  * Copyright (C) 2009 - 2009 by OpenGamma Inc. and other contributors.
  *
  * Licensed under the Apache License, Version 2.0 (the "License");
@@ -17,7 +13,7 @@
  * See the License for the specific language governing permissions and
  * limitations under the License.
  * -->
- */
+ */
 using System;
 using System.Collections.Generic;
 using System.Text;
@@ -40,10 +36,10 @@
         private readonly byte[] contents;
         private readonly UnknownFudgeFieldType type;
 
-        /// <summary>
-        /// Creates a new unknown value.
-        /// </summary>
-        /// <param name="contents">the binary data from the fudge message</param>
+        /// <summary>
+        /// Creates a new unknown value.
+        /// </summary>
+        /// <param name="contents">the binary data from the fudge message</param>
         /// <param name="type">the unknown type placeholder</param>
         public UnknownFudgeFieldValue(byte[] contents, UnknownFudgeFieldType type)
         {
@@ -59,16 +55,16 @@
             this.type = type;
         }
 
-        /// <summary>
-        /// Gets the binary data value
+        /// <summary>
+        /// Gets the binary data value
         /// </summary>
         public byte[] Contents
         {
             get { return contents; }
         }
 
-        /// <summary>
-        /// Gets the unknown type definition
+        /// <summary>
+        /// Gets the unknown type definition
         /// </summary>
         public UnknownFudgeFieldType Type
         {
