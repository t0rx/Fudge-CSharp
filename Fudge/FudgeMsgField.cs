--- conflicted
+++ resolved
@@ -1,8 +1,4 @@
-<<<<<<< HEAD
-﻿/*
-=======
-﻿/* <!--
->>>>>>> 2caec096
+/* <!--
  * Copyright (C) 2009 - 2009 by OpenGamma Inc. and other contributors.
  *
  * Licensed under the Apache License, Version 2.0 (the "License");
@@ -17,7 +13,7 @@
  * See the License for the specific language governing permissions and
  * limitations under the License.
  * -->
- */
+ */
 using System;
 using System.Collections.Generic;
 using System.Text;
@@ -36,12 +32,12 @@
         private readonly string name;
         private readonly short? ordinal;
 
-        /// <summary>
-        /// Creates a new message field.
-        /// </summary>
-        /// <param name="type">field data type</param>
-        /// <param name="value">field value</param>
-        /// <param name="name">field name, or null for no field name</param>
+        /// <summary>
+        /// Creates a new message field.
+        /// </summary>
+        /// <param name="type">field data type</param>
+        /// <param name="value">field value</param>
+        /// <param name="name">field name, or null for no field name</param>
         /// <param name="ordinal">ordinal index, or null for no ordinal index</param>
         public FudgeMsgField(FudgeFieldType type, object value, string name, short? ordinal)
         {
@@ -55,9 +51,9 @@
             this.ordinal = ordinal;
         }
 
-        /// <summary>
-        /// Creates a new message field from an existing field.
-        /// </summary>
+        /// <summary>
+        /// Creates a new message field from an existing field.
+        /// </summary>
         /// <param name="field">an existing field to copy</param>
         public FudgeMsgField(IFudgeField field)
             : this(field.Type, field.Value, field.Name, field.Ordinal)
@@ -66,32 +62,32 @@
 
         #region IFudgeField Members
 
-        /// <summary>
-        /// Gets the type of this field.
+        /// <summary>
+        /// Gets the type of this field.
         /// </summary>
         public FudgeFieldType Type
         {
             get { return type; }
         }
 
-        /// <summary>
-        /// Gets the value of this field.
+        /// <summary>
+        /// Gets the value of this field.
         /// </summary>
         public object Value
         {
             get { return value; }
         }
 
-        /// <summary>
-        /// Gets the ordinal index of this field. This has value null if no ordinal index is specified.
+        /// <summary>
+        /// Gets the ordinal index of this field. This has value null if no ordinal index is specified.
         /// </summary>
         public short? Ordinal
         {
             get { return ordinal; }
         }
 
-        /// <summary>
-        /// Gets the descriptive name of this field. This has value null if no name is specified, e.g. if a message has not been resolved against a taxonomy.
+        /// <summary>
+        /// Gets the descriptive name of this field. This has value null if no name is specified, e.g. if a message has not been resolved against a taxonomy.
         /// </summary>
         public string Name
         {
@@ -138,14 +134,14 @@
             return sb.ToString();
         }
 
-        /// <summary>
-        /// Calculates the encoded size of this field in bytes. This is the encoded size of the
-        /// underlying value as defined by the corresponding <c>FudgeFieldType</c>, the 2 byte
-        /// field prefix, plus the ordinal index and field name if specified. If a taxonomy is
-        /// specified and defines the field name, only the corresponding ordinal index would be
-        /// written so the field name is not counted.
-        /// </summary>
-        /// <param name="taxonomy">taxonomy used to resolve field names, or null</param>
+        /// <summary>
+        /// Calculates the encoded size of this field in bytes. This is the encoded size of the
+        /// underlying value as defined by the corresponding <c>FudgeFieldType</c>, the 2 byte
+        /// field prefix, plus the ordinal index and field name if specified. If a taxonomy is
+        /// specified and defines the field name, only the corresponding ordinal index would be
+        /// written so the field name is not counted.
+        /// </summary>
+        /// <param name="taxonomy">taxonomy used to resolve field names, or null</param>
         /// <returns>the encoded size of this field in bytes</returns>
         public override int ComputeSize(IFudgeTaxonomy taxonomy)
         {
@@ -194,17 +190,17 @@
                 size += type.FixedSize;
             }
             return size;
-        }
-
-        /// <summary>
-        /// Helper function for converting to a base interface to satisfy C# type checking rules on collections. Can be used, for
-        /// example, to turn a List&lt;FudgeMsgField&gt; into a List&lt;IFudgeField&gt; using the ConvertAll method on List.
-        /// </summary>
-        /// <param name="f">a FudgeMsgField object</param>
-        /// <returns>a IFudgeField object</returns>
-        public static IFudgeField toIFudgeField(FudgeMsgField f)
-        {
-            return (IFudgeField)f;
+        }
+
+        /// <summary>
+        /// Helper function for converting to a base interface to satisfy C# type checking rules on collections. Can be used, for
+        /// example, to turn a List&lt;FudgeMsgField&gt; into a List&lt;IFudgeField&gt; using the ConvertAll method on List.
+        /// </summary>
+        /// <param name="f">a FudgeMsgField object</param>
+        /// <returns>a IFudgeField object</returns>
+        public static IFudgeField toIFudgeField(FudgeMsgField f)
+        {
+            return (IFudgeField)f;
         }
     }
 }