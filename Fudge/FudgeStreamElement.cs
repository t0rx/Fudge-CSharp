﻿/* <!--
 * Copyright (C) 2009 - 2009 by OpenGamma Inc. and other contributors.
 *
 * Licensed under the Apache License, Version 2.0 (the "License");
 * you may not use this file except in compliance with the License.
 * You may obtain a copy of the License at
 * 
 *     http://www.apache.org/licenses/LICENSE-2.0
 *     
 * Unless required by applicable law or agreed to in writing, software
 * distributed under the License is distributed on an "AS IS" BASIS,
 * WITHOUT WARRANTIES OR CONDITIONS OF ANY KIND, either express or implied.
 * See the License for the specific language governing permissions and
 * limitations under the License.
 * -->
 */
using System;
using System.Collections.Generic;
using System.Linq;
using System.Text;

namespace Fudge
{
    /// <summary>
<<<<<<< HEAD
    /// Used by <see cref="IFudgeStreamReader"/>s to indicate the type of element at the current position
    /// in a stream.
    /// </summary>
    public enum FudgeStreamElement
    {
        /// <summary>State before message has started, or at end of stream.</summary>
=======
    /// <c>FudgeStreamElement</c> indicates the type of the next element in a Fudge data stream read from an
    /// <see cref="IFudgeStreamReader"/> or written to an <see cref="IFudgeStreamWriter"/>.
    /// </summary>
    public enum FudgeStreamElement
    {
        /// <summary>Indicates stream has not current element.</summary>
>>>>>>> dd0682f5
        NoElement,
        /// <summary>Issued when a new outermost message is started.</summary>
        MessageStart,
        /// <summary>Issued when an outermost message is completed.</summary>
        MessageEnd,
        /// <summary>Issued when a simple (non-hierarchical) field is encountered.</summary>
        SimpleField,
        /// <summary>Issued when a sub-Message field is encountered.</summary>
        SubmessageFieldStart,
        /// <summary>Issued when the end of a sub-Message field is reached.</summary>
        SubmessageFieldEnd
    }
}<|MERGE_RESOLUTION|>--- conflicted
+++ resolved
@@ -22,21 +22,12 @@
 namespace Fudge
 {
     /// <summary>
-<<<<<<< HEAD
-    /// Used by <see cref="IFudgeStreamReader"/>s to indicate the type of element at the current position
-    /// in a stream.
-    /// </summary>
-    public enum FudgeStreamElement
-    {
-        /// <summary>State before message has started, or at end of stream.</summary>
-=======
     /// <c>FudgeStreamElement</c> indicates the type of the next element in a Fudge data stream read from an
     /// <see cref="IFudgeStreamReader"/> or written to an <see cref="IFudgeStreamWriter"/>.
     /// </summary>
     public enum FudgeStreamElement
     {
         /// <summary>Indicates stream has not current element.</summary>
->>>>>>> dd0682f5
         NoElement,
         /// <summary>Issued when a new outermost message is started.</summary>
         MessageStart,
