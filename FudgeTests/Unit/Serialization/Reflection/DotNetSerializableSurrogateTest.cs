﻿/* <!--
 * Copyright (C) 2009 - 2010 by OpenGamma Inc. and other contributors.
 *
 * Licensed under the Apache License, Version 2.0 (the "License");
 * you may not use this file except in compliance with the License.
 * You may obtain a copy of the License at
 * 
 *     http://www.apache.org/licenses/LICENSE-2.0
 *     
 * Unless required by applicable law or agreed to in writing, software
 * distributed under the License is distributed on an "AS IS" BASIS,
 * WITHOUT WARRANTIES OR CONDITIONS OF ANY KIND, either express or implied.
 * See the License for the specific language governing permissions and
 * limitations under the License.
 * -->
 */
using System;
using System.Collections.Generic;
using System.Linq;
using System.Text;
using System.Runtime.Serialization;
using Xunit;
using Fudge.Serialization;
using System.Runtime.Serialization.Formatters.Binary;
using System.IO;
using System.Xml.Serialization;
using Fudge.Serialization.Reflection;

namespace Fudge.Tests.Unit.Serialization.Reflection
{
    public class DotNetSerializableSurrogateTest
    {
        private readonly FudgeContext context = new FudgeContext();

        [Fact]
        public void SimpleCase()
        {
            var obj1 = new SimpleTestClass { Val = "Test" };

            var serializer = new FudgeSerializer(context);
            var msg = serializer.SerializeToMsg(obj1);

            Assert.Equal("Test", msg.GetString("serializedVal"));

            var obj2 = (SimpleTestClass)serializer.Deserialize(msg);
            Assert.Equal("Test", obj2.Val);
        }

        // Logged this to deal with later as FRN-73
        //[Fact]
        //public void UsesIDeserializationCallback()
        //{
        //    var obj1 = new ClassWithIDeserializationCallback { Val = "Test2" };

        //    var serializer = new FudgeSerializer(context);
        //    var msg = serializer.SerializeToMsg(obj1);

        //    var obj2 = (ClassWithIDeserializationCallback)serializer.Deserialize(msg);
        //    Assert.Equal("Test2", obj2.Val);
        //    Assert.True(obj2.OnDeserializationCalled);
        //}

        [Fact]
        public void NullHandling()
        {
            var obj1 = new ClassWithInner();        // Not setting the inner

            var serializer = new FudgeSerializer(context);
            var msg = serializer.SerializeToMsg(obj1);

            var obj2 = (ClassWithInner)serializer.Deserialize(msg);
            Assert.NotNull(obj2);
            Assert.Null(obj2.Inner);
        }

        [Fact]
        public void HandlesInnerObjects()
        {
            var obj1 = new ClassWithInner { Inner = new ClassWithInner() };

            var serializer = new FudgeSerializer(context);
            var msg = serializer.SerializeToMsg(obj1);

            var obj2 = (ClassWithInner)serializer.Deserialize(msg);

            Assert.NotNull(obj2.Inner);
            Assert.NotSame(obj2, obj2.Inner);
        }

        [Fact]
        public void TryOutSomeTypes()
        {
            var obj1 = new ClassWithSomeTypes { Array = new int[] { 7, 3, -2 }, DateTime = DateTime.Now, List = new List<string>(), String = "Str" };
            obj1.List.Add("a");
            obj1.List.Add("b");

            var serializer = new FudgeSerializer(context);
            var msg = serializer.SerializeToMsg(obj1);

            var obj2 = (ClassWithSomeTypes)serializer.Deserialize(msg);

            Assert.Equal(obj1.Array, obj2.Array);
<<<<<<< HEAD
            Assert.Equal(obj1.DateTime.ToUniversalTime(), obj2.DateTime.ToUniversalTime());
=======

            // Times are deserialized into UTC, so need to convert the source for comparison
            Assert.Equal(obj1.DateTime.ToUniversalTime(), obj2.DateTime);

>>>>>>> 34f73e2a
            Assert.Equal(obj1.List, obj2.List);
            Assert.Equal(obj1.String, obj2.String);
        }

        [Fact]
        public void ConstructorArgChecking()
        {
            var typeData = new TypeData(context, new TypeDataCache(context), GetType(), FudgeFieldNameConvention.Identity);
            Assert.Throws<ArgumentNullException>(() => new DotNetSerializableSurrogate(null, typeData));
            Assert.Throws<ArgumentNullException>(() => new DotNetSerializableSurrogate(context, null));
            Assert.Throws<ArgumentOutOfRangeException>(() => new DotNetSerializableSurrogate(context, typeData));
        }



        #region Test classes

        private class SimpleTestClass : ISerializable
        {
            public SimpleTestClass()
            {
            }

            protected SimpleTestClass(SerializationInfo info, StreamingContext context)         // MSDN says it should usually be protected...
            {
                Val = info.GetString("serializedVal");
            }

            public string Val { get; set; }

            #region ISerializable Members

            public void GetObjectData(SerializationInfo info, StreamingContext context)
            {
                info.AddValue("serializedVal", Val);
            }

            #endregion
        }

        private class ClassWithIDeserializationCallback : ISerializable, IDeserializationCallback
        {
            public ClassWithIDeserializationCallback()
            {
            }

            public ClassWithIDeserializationCallback(SerializationInfo info, StreamingContext context)
            {
                Val = info.GetString("serializedVal");
            }

            public string Val { get; set; }

            public bool OnDeserializationCalled { get; private set; }

            #region IDeserializationCallback Members

            public void OnDeserialization(object sender)
            {
                OnDeserializationCalled = true;
            }

            #endregion

            #region ISerializable Members

            public void GetObjectData(SerializationInfo info, StreamingContext context)
            {
                info.AddValue("serializedVal", Val);
            }

            #endregion
        }

        public class ClassWithInner : ISerializable
        {
            public ClassWithInner()
            {
            }

            protected ClassWithInner(SerializationInfo info, StreamingContext context)
            {
                Inner = (ClassWithInner)info.GetValue("inner", typeof(ClassWithInner));
            }

            public ClassWithInner Inner { get; set; }

            public string Text { get; set; }

            #region ISerializable Members

            public void GetObjectData(SerializationInfo info, StreamingContext context)
            {
                info.AddValue("inner", Inner);
            }

            #endregion
        }

        private class ClassWithSomeTypes : ISerializable
        {
            public ClassWithSomeTypes()
            {
            }

            protected ClassWithSomeTypes(SerializationInfo info, StreamingContext context)
            {
                String = info.GetString("string");
                DateTime = info.GetDateTime("dateTime");
                Array = (int[])info.GetValue("array", typeof(int[]));
                List = (List<string>)info.GetValue("list", typeof(List<string>));
            }

            #region ISerializable Members

            public void GetObjectData(SerializationInfo info, StreamingContext context)
            {
                info.AddValue("string", String);
                info.AddValue("dateTime", DateTime);
                info.AddValue("array", Array);
                info.AddValue("list", List);
            }

            #endregion

            public string String { get; set; }
            public DateTime DateTime { get; set; }
            public int[] Array { get; set; }
            public List<string> List { get; set; }
        }

        #endregion
    }
}<|MERGE_RESOLUTION|>--- conflicted
+++ resolved
@@ -100,14 +100,7 @@
             var obj2 = (ClassWithSomeTypes)serializer.Deserialize(msg);
 
             Assert.Equal(obj1.Array, obj2.Array);
-<<<<<<< HEAD
-            Assert.Equal(obj1.DateTime.ToUniversalTime(), obj2.DateTime.ToUniversalTime());
-=======
-
-            // Times are deserialized into UTC, so need to convert the source for comparison
-            Assert.Equal(obj1.DateTime.ToUniversalTime(), obj2.DateTime);
-
->>>>>>> 34f73e2a
+            Assert.Equal(obj1.DateTime.ToUniversalTime(), obj2.DateTime.ToUniversalTime()); // Times are deserialized into UTC, so need to convert the source for comparison
             Assert.Equal(obj1.List, obj2.List);
             Assert.Equal(obj1.String, obj2.String);
         }
