﻿/**
 * Copyright (C) 2009 - 2009 by OpenGamma Inc. and other contributors.
 *
 * Licensed under the Apache License, Version 2.0 (the "License");
 * you may not use this file except in compliance with the License.
 * You may obtain a copy of the License at
 * 
 *     http://www.apache.org/licenses/LICENSE-2.0
 *     
 * Unless required by applicable law or agreed to in writing, software
 * distributed under the License is distributed on an "AS IS" BASIS,
 * WITHOUT WARRANTIES OR CONDITIONS OF ANY KIND, either express or implied.
 * See the License for the specific language governing permissions and
 * limitations under the License.
 */
using System;
using System.Collections.Generic;
using System.Linq;
using System.Text;
using Xunit;
using Fudge.Types;

namespace Fudge.Tests.Unit
{
    public class FudgeMsgTest
    {
        private static readonly FudgeContext fudgeContext = new FudgeContext();

        [Fact]
        public void LookupByNameSingleValue()
        {
            FudgeMsg msg = StandardFudgeMessages.CreateMessageAllNames(fudgeContext);
            IFudgeField field = null;
            IList<IFudgeField> fields = null;

            field = msg.GetByName("boolean");
            Assert.NotNull(field);
            Assert.Equal(PrimitiveFieldTypes.BooleanType, field.Type);
            Assert.Equal(true, field.Value);
            Assert.Equal("boolean", field.Name);
            Assert.Null(field.Ordinal);

            field = msg.GetByName("Boolean");
            Assert.NotNull(field);
            Assert.Equal(PrimitiveFieldTypes.BooleanType, field.Type);
            Assert.Equal((object)false, field.Value);
            Assert.Equal("Boolean", field.Name);
            Assert.Null(field.Ordinal);

            fields = msg.GetAllByName("boolean");
            Assert.NotNull(fields);
            Assert.Equal(1, fields.Count);
            field = fields[0];
            Assert.NotNull(field);
            Assert.Equal(PrimitiveFieldTypes.BooleanType, field.Type);
            Assert.Equal(true, field.Value);
            Assert.Equal("boolean", field.Name);
            Assert.Null(field.Ordinal);

            // Check the indicator type specially
            Assert.Same(IndicatorType.Instance, msg.GetValue("indicator"));
        }

        [Fact]
        public void LookupByNameMultipleValues()
        {
            FudgeMsg msg = StandardFudgeMessages.CreateMessageAllNames(fudgeContext);
            IFudgeField field = null;
            IList<IFudgeField> fields = null;

            // Now add a second by name.
            msg.Add("boolean", true);

            field = msg.GetByName("boolean");
            Assert.NotNull(field);
            Assert.Equal(PrimitiveFieldTypes.BooleanType, field.Type);
            Assert.Equal(true, field.Value);
            Assert.Equal("boolean", field.Name);
            Assert.Null(field.Ordinal);

            fields = msg.GetAllByName("boolean");
            Assert.NotNull(fields);
            Assert.Equal(2, fields.Count);
            field = fields[0];
            Assert.NotNull(field);
            Assert.Equal(PrimitiveFieldTypes.BooleanType, field.Type);
            Assert.Equal(true, field.Value);
            Assert.Equal("boolean", field.Name);
            Assert.Null(field.Ordinal);

            field = fields[1];
            Assert.NotNull(field);
            Assert.Equal(PrimitiveFieldTypes.BooleanType, field.Type);
            Assert.Equal(true, field.Value);
            Assert.Equal("boolean", field.Name);
            Assert.Null(field.Ordinal);
        }

        [Fact]
        public void PrimitiveExactQueriesNamesMatch()
        {
            FudgeMsg msg = StandardFudgeMessages.CreateMessageAllNames(fudgeContext);

            Assert.Equal((sbyte)5, msg.GetSByte("byte"));
            Assert.Equal((sbyte)5, msg.GetSByte("Byte"));

            short shortValue = ((short)sbyte.MaxValue) + 5;
            Assert.Equal(shortValue, msg.GetShort("short"));
            Assert.Equal(shortValue, msg.GetShort("Short"));

            int intValue = ((int)short.MaxValue) + 5;
            Assert.Equal(intValue, msg.GetInt("int"));
            Assert.Equal(intValue, msg.GetInt("Integer"));

            long longValue = ((long)int.MaxValue) + 5;
            Assert.Equal(longValue, msg.GetLong("long"));
            Assert.Equal(longValue, msg.GetLong("Long"));

            Assert.Equal(0.5f, msg.GetFloat("float"));
            Assert.Equal(0.5f, msg.GetFloat("Float"));
            Assert.Equal(0.27362, msg.GetDouble("double"));
            Assert.Equal(0.27362, msg.GetDouble("Double"));

            Assert.Equal("Kirk Wylie", msg.GetString("String"));
        }

        [Fact]
        public void PrimitiveExactQueriesNamesNoMatch()
        {
            FudgeMsg msg = StandardFudgeMessages.CreateMessageAllNames(fudgeContext);

            Assert.Throws<OverflowException>(() => msg.GetSByte("int"));
            Assert.Throws<OverflowException>(() => msg.GetShort("int"));
            Assert.Equal(5, msg.GetInt("byte"));
            Assert.Equal(((long)short.MaxValue) + 5, msg.GetLong("int"));
            Assert.Equal(0.27362f, msg.GetFloat("double"));
            Assert.Equal(0.5, msg.GetDouble("float"));
        }

        [Fact]
        public void PrimitiveExactQueriesNoNames()
        {
            FudgeMsg msg = StandardFudgeMessages.CreateMessageAllNames(fudgeContext);

            Assert.Null(msg.GetSByte("foobar"));
            Assert.Null(msg.GetShort("foobar"));
            Assert.Null(msg.GetInt("foobar"));
            Assert.Null(msg.GetLong("foobar"));
            Assert.Null(msg.GetFloat("foobar"));
            Assert.Null(msg.GetDouble("foobar"));
            Assert.Null(msg.GetString("foobar"));
        }

        [Fact]
        public void AsQueriesToLongNames()
        {
            FudgeMsg msg = StandardFudgeMessages.CreateMessageAllNames(fudgeContext);

            Assert.Equal((long?)((sbyte)5), msg.GetLong("byte"));
            Assert.Equal((long?)((sbyte)5), msg.GetLong("Byte"));


            short shortValue = ((short)sbyte.MaxValue) + 5;
            Assert.Equal((long?)(shortValue), msg.GetLong("short"));
            Assert.Equal((long?)(shortValue), msg.GetLong("Short"));

            int intValue = ((int)short.MaxValue) + 5;
            Assert.Equal((long?)(intValue), msg.GetLong("int"));
            Assert.Equal((long?)(intValue), msg.GetLong("Integer"));

            long longValue = ((long)int.MaxValue) + 5;
            Assert.Equal((long?)(longValue), msg.GetLong("long"));
            Assert.Equal((long?)(longValue), msg.GetLong("Long"));

            Assert.Equal((long?)(0), msg.GetLong("float"));
            Assert.Equal((long?)(0), msg.GetLong("Float"));
            Assert.Equal((long?)(0), msg.GetLong("double"));
            Assert.Equal((long?)(0), msg.GetLong("Double"));
        }

        [Fact]
        public void GetValueTyped()
        {
            FudgeMsg msg = StandardFudgeMessages.CreateMessageAllNames(fudgeContext);
            long longValue = ((long)int.MaxValue) + 5;
            Assert.Equal(longValue, msg.GetValue<long>("long"));
            Assert.Equal(5, msg.GetValue<long>("byte"));
        }

        [Fact]
        public void AsQueriesToLongNoNames()        // TODO t0rx 2009-08-31 -- This test from Fudge-Java doesn't make sense
        {
            FudgeMsg msg = StandardFudgeMessages.CreateMessageAllNames(fudgeContext);

            Assert.Null(msg.GetSByte("foobar"));
            Assert.Null(msg.GetShort("foobar"));
            Assert.Null(msg.GetInt("foobar"));
            Assert.Null(msg.GetLong("foobar"));
            Assert.Null(msg.GetFloat("foobar"));
            Assert.Null(msg.GetDouble("foobar"));
            Assert.Null(msg.GetString("foobar"));
        }

        // ------------

        [Fact]
        public void PrimitiveExactQueriesOrdinalsMatch()
        {
            FudgeMsg msg = StandardFudgeMessages.CreateMessageAllOrdinals(fudgeContext);

            Assert.Equal((sbyte)5, msg.GetSByte((short)3));
            Assert.Equal((sbyte)5, msg.GetSByte((short)4));

            short shortValue = ((short)sbyte.MaxValue) + 5;
            Assert.Equal(shortValue, msg.GetShort((short)5));
            Assert.Equal(shortValue, msg.GetShort((short)6));

            int intValue = ((int)short.MaxValue) + 5;
            Assert.Equal(intValue, msg.GetInt((short)7));
            Assert.Equal(intValue, msg.GetInt((short)8));

            long longValue = ((long)int.MaxValue) + 5;
            Assert.Equal(longValue, msg.GetLong((short)9));
            Assert.Equal(longValue, msg.GetLong((short)10));

            Assert.Equal(0.5f, msg.GetFloat((short)11));
            Assert.Equal(0.5f, msg.GetFloat((short)12));
            Assert.Equal(0.27362, msg.GetDouble((short)13));
            Assert.Equal(0.27362, msg.GetDouble((short)14));

            Assert.Equal("Kirk Wylie", msg.GetString((short)15));
        }

        [Fact]
        public void PrimitiveExactQueriesOrdinalsNoMatch()
        {
            FudgeMsg msg = StandardFudgeMessages.CreateMessageAllOrdinals(fudgeContext);

            Assert.Throws<OverflowException>(() => msg.GetSByte(7));
            Assert.Throws<OverflowException>(() => msg.GetShort(7));
            Assert.Throws<OverflowException>(() => msg.GetInt(9));
            Assert.Equal(((long)short.MaxValue) + 5, msg.GetLong(7));
            Assert.Equal(0.27362f, msg.GetFloat(13));
            Assert.Equal(0.5, msg.GetDouble(11));
        }

        [Fact]
        public void PrimitiveExactOrdinalsNoOrdinals()
        {
            FudgeMsg msg = StandardFudgeMessages.CreateMessageAllOrdinals(fudgeContext);

            Assert.Null(msg.GetSByte((short)100));
            Assert.Null(msg.GetShort((short)100));
            Assert.Null(msg.GetInt((short)100));
            Assert.Null(msg.GetLong((short)100));
            Assert.Null(msg.GetFloat((short)100));
            Assert.Null(msg.GetDouble((short)100));
            Assert.Null(msg.GetString((short)100));
        }

        [Fact]
        public void AsQueriesToLongOrdinals()
        {
            FudgeMsg msg = StandardFudgeMessages.CreateMessageAllOrdinals(fudgeContext);

            Assert.Equal((long)((sbyte)5), msg.GetLong((short)3));
            Assert.Equal((long)((sbyte)5), msg.GetLong((short)4));

            short shortValue = ((short)sbyte.MaxValue) + 5;
            Assert.Equal((long)(shortValue), msg.GetLong((short)5));
            Assert.Equal((long)(shortValue), msg.GetLong((short)6));

            int intValue = ((int)short.MaxValue) + 5;
            Assert.Equal((long)(intValue), msg.GetLong((short)7));
            Assert.Equal((long)(intValue), msg.GetLong((short)8));

            long longValue = ((long)int.MaxValue) + 5;
            Assert.Equal(longValue, msg.GetLong((short)9));
            Assert.Equal(longValue, msg.GetLong((short)10));

            Assert.Equal(0, msg.GetLong((short)11));
            Assert.Equal(0, msg.GetLong((short)12));
            Assert.Equal(0, msg.GetLong((short)13));
            Assert.Equal(0, msg.GetLong((short)14));
        }

        [Fact]
        public void ToByteArray()
        {
            FudgeMsg msg = StandardFudgeMessages.CreateMessageAllNames(fudgeContext);
            byte[] bytes = msg.ToByteArray();
            Assert.NotNull(bytes);
            Assert.True(bytes.Length > 10);
        }

        [Fact]
        public void LongInLongOut()
        {
            FudgeMsg msg = new FudgeMsg();

            msg.Add("test", (long)5);
            Assert.Equal((long)5, msg.GetLong("test"));
        }

        [Fact]
        public void FixedLengthByteArrays()
        {
            FudgeMsg msg = StandardFudgeMessages.CreateMessageAllByteArrayLengths(fudgeContext);
            Assert.Same(ByteArrayFieldType.Length4Instance, msg.GetByName("byte[4]").Type);
            Assert.Same(ByteArrayFieldType.Length8Instance, msg.GetByName("byte[8]").Type);
            Assert.Same(ByteArrayFieldType.Length16Instance, msg.GetByName("byte[16]").Type);
            Assert.Same(ByteArrayFieldType.Length20Instance, msg.GetByName("byte[20]").Type);
            Assert.Same(ByteArrayFieldType.Length32Instance, msg.GetByName("byte[32]").Type);
            Assert.Same(ByteArrayFieldType.Length64Instance, msg.GetByName("byte[64]").Type);
            Assert.Same(ByteArrayFieldType.Length128Instance, msg.GetByName("byte[128]").Type);
            Assert.Same(ByteArrayFieldType.Length256Instance, msg.GetByName("byte[256]").Type);
            Assert.Same(ByteArrayFieldType.Length512Instance, msg.GetByName("byte[512]").Type);

            Assert.Same(ByteArrayFieldType.VariableSizedInstance, msg.GetByName("byte[28]").Type);
        }

        [Fact]
        public void Minimization()
        {
            FudgeMsg msg = new FudgeMsg();
            msg.Add("int?", 17);

            Assert.Same(PrimitiveFieldTypes.SByteType, msg.GetByName("int?").Type);
        }

        [Fact]
        public void SecondaryTypes()
        {
<<<<<<< HEAD
            // We test with the GUID secondary type, which is added automatically to the type dictionary
            var typeDictionary = new FudgeTypeDictionary();
=======
            FudgeContext context = new FudgeContext();

            var guidType = new SecondaryFieldType<Guid, byte[]>(ByteArrayFieldType.Length16Instance, raw => new Guid(raw), value => value.ToByteArray());
            var typeDictionary = new FudgeTypeDictionary();
            typeDictionary.AddType(guidType);
            context.TypeDictionary = typeDictionary;
>>>>>>> 7b236ea7

            Guid guid = Guid.NewGuid();
            FudgeMsg msg = new FudgeMsg(context);
            msg.Add("guid", guid);

            Assert.Same(ByteArrayFieldType.Length16Instance, msg.GetByName("guid").Type);

            Guid guid2 = msg.GetValue<Guid>("guid");
            Assert.Equal(guid, guid2);
        }

        [Fact]
        public void Iterable()
        {
            FudgeMsg msg = StandardFudgeMessages.CreateMessageAllNames(fudgeContext);
            int fieldCount = 0;
            foreach (IFudgeField field in msg)
            {
                fieldCount++;
            }
            Assert.Equal(msg.GetNumFields(), fieldCount);
        }

        [Fact]
        public void IterableContainer()
        {
            IFudgeFieldContainer msg = StandardFudgeMessages.CreateMessageAllNames(fudgeContext);
            int fieldCount = 0;
            foreach (IFudgeField field in msg)
            {
                fieldCount++;
            }
            Assert.Equal(msg.GetNumFields(), fieldCount);
        }

        [Fact]
        public void AddingFieldContainerCopiesFields()
        {
            var msg = new FudgeMsg();

            // Add a normal sub-message (shouldn't copy)
            IFudgeFieldContainer sub1 = new FudgeMsg(new Field("age", 37));
            msg.Add("sub1", sub1);
            Assert.Same(sub1, msg.GetValue("sub1"));

            // Add a sub-message that isn't a FudgeMsg (should copy)
            IFudgeFieldContainer sub2 = (IFudgeFieldContainer)new Field("dummy", new Field("colour", "blue")).Value;
            Assert.IsNotType<FudgeMsg>(sub2);       // Just making sure
            msg.Add("sub2", sub2);
            Assert.NotSame(sub2, msg.GetValue("sub2"));
            Assert.IsType<FudgeMsg>(msg.GetValue("sub2"));
            Assert.Equal("blue", msg.GetMessage("sub2").GetString("colour"));
        }

        [Fact]
        public void GetAllNames()
        {
            var msg = new FudgeMsg();
            msg.Add("foo", 3);
            msg.Add("bar", 17);
            msg.Add("foo", 2);      // Deliberately do a duplicate
            var names = msg.GetAllFieldNames();
            Assert.Equal(2, names.Count);
            Assert.Contains("foo", names);
            Assert.Contains("bar", names);
        }

        [Fact]
        public void GetMessageMethodsFRN5()
        {
            var msg = StandardFudgeMessages.CreateMessageWithSubMsgs(fudgeContext);
            Assert.Null(msg.GetMessage(42));
            Assert.Null(msg.GetMessage("No Such Field"));
            Assert.True(msg.GetMessage("sub1") is IFudgeFieldContainer);
        }
    }
}<|MERGE_RESOLUTION|>--- conflicted
+++ resolved
@@ -331,17 +331,10 @@
         [Fact]
         public void SecondaryTypes()
         {
-<<<<<<< HEAD
             // We test with the GUID secondary type, which is added automatically to the type dictionary
             var typeDictionary = new FudgeTypeDictionary();
-=======
+
             FudgeContext context = new FudgeContext();
-
-            var guidType = new SecondaryFieldType<Guid, byte[]>(ByteArrayFieldType.Length16Instance, raw => new Guid(raw), value => value.ToByteArray());
-            var typeDictionary = new FudgeTypeDictionary();
-            typeDictionary.AddType(guidType);
-            context.TypeDictionary = typeDictionary;
->>>>>>> 7b236ea7
 
             Guid guid = Guid.NewGuid();
             FudgeMsg msg = new FudgeMsg(context);
