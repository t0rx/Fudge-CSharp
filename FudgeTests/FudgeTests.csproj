--- conflicted
+++ resolved
@@ -67,14 +67,11 @@
       <DesignTime>True</DesignTime>
       <DependentUpon>Resources.resx</DependentUpon>
     </Compile>
-<<<<<<< HEAD
     <Compile Include="Unit\Serialization\FudgeSerializerTest.cs" />
     <Compile Include="Unit\Serialization\SerializableSurrogateTest.cs" />
     <Compile Include="Unit\Serialization\SerializationMessageTest.cs" />
     <Compile Include="Unit\Serialization\TrackingFudgeMsgTest.cs" />
-=======
     <Compile Include="Unit\Encodings\DebuggingWriter.cs" />
->>>>>>> 5600b4ae
     <Compile Include="Unit\Encodings\FudgeJSONStreamReaderTest.cs" />
     <Compile Include="Unit\Encodings\FudgeMsgStreamTest.cs" />
     <Compile Include="Unit\Encodings\FudgeXmlStreamReaderTest.cs" />
