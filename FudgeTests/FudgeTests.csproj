--- conflicted
+++ resolved
@@ -67,14 +67,10 @@
       <DesignTime>True</DesignTime>
       <DependentUpon>Resources.resx</DependentUpon>
     </Compile>
-<<<<<<< HEAD
     <Compile Include="Unit\Serialization\FudgeSerializerTest.cs" />
     <Compile Include="Unit\Serialization\SerializableSurrogateTest.cs" />
-    <Compile Include="Unit\Serialization\SerializationMessageTest.cs" />
-    <Compile Include="Unit\Serialization\TrackingFudgeMsgTest.cs" />
-=======
+    <Compile Include="Unit\Serialization\SerializationExampleClasses.cs" />
     <Compile Include="Unit\FudgeContextPropertyTest.cs" />
->>>>>>> 52075a4e
     <Compile Include="Unit\Encodings\DebuggingWriter.cs" />
     <Compile Include="Unit\Encodings\FudgeEncodedStreamReaderTest.cs" />
     <Compile Include="Unit\Encodings\FudgeJSONStreamReaderTest.cs" />
@@ -97,14 +93,10 @@
     <Compile Include="Unit\Types\DateFieldTypeTest.cs" />
     <Compile Include="Unit\Types\DateTimeFieldTypeTest.cs" />
     <Compile Include="Unit\Types\FudgeArrayFieldTypeBaseTest.cs" />
-<<<<<<< HEAD
-    <Compile Include="Unit\Types\StringArrayFieldTypeTest.cs" />
-=======
     <Compile Include="Unit\Types\FudgeDateTest.cs" />
     <Compile Include="Unit\Types\FudgeDateTimeTest.cs" />
     <Compile Include="Unit\Types\FudgeTimeTest.cs" />
     <Compile Include="Unit\Types\TimeFieldTypeTest.cs" />
->>>>>>> 52075a4e
   </ItemGroup>
   <ItemGroup>
     <ProjectReference Include="..\Fudge\Fudge.csproj">
