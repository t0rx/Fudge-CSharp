﻿<?xml version="1.0" encoding="utf-8"?>
<Project ToolsVersion="3.5" DefaultTargets="Build" xmlns="http://schemas.microsoft.com/developer/msbuild/2003">
  <PropertyGroup>
    <Configuration Condition=" '$(Configuration)' == '' ">Debug</Configuration>
    <Platform Condition=" '$(Platform)' == '' ">AnyCPU</Platform>
    <ProductVersion>9.0.30729</ProductVersion>
    <SchemaVersion>2.0</SchemaVersion>
    <ProjectGuid>{21CF7F0A-1BE0-4E54-9BDA-A31089802967}</ProjectGuid>
    <OutputType>Library</OutputType>
    <AppDesignerFolder>Properties</AppDesignerFolder>
    <RootNamespace>Fudge.Tests</RootNamespace>
    <AssemblyName>FudgeTests</AssemblyName>
    <TargetFrameworkVersion>v3.5</TargetFrameworkVersion>
    <FileAlignment>512</FileAlignment>
  </PropertyGroup>
  <PropertyGroup Condition=" '$(Configuration)|$(Platform)' == 'Debug|AnyCPU' ">
    <DebugSymbols>true</DebugSymbols>
    <DebugType>full</DebugType>
    <Optimize>false</Optimize>
    <OutputPath>bin\Debug\</OutputPath>
    <DefineConstants>DEBUG;TRACE</DefineConstants>
    <ErrorReport>prompt</ErrorReport>
    <WarningLevel>4</WarningLevel>
  </PropertyGroup>
  <PropertyGroup Condition=" '$(Configuration)|$(Platform)' == 'Release|AnyCPU' ">
    <DebugType>pdbonly</DebugType>
    <Optimize>true</Optimize>
    <OutputPath>bin\Release\</OutputPath>
    <DefineConstants>TRACE</DefineConstants>
    <ErrorReport>prompt</ErrorReport>
    <WarningLevel>4</WarningLevel>
  </PropertyGroup>
  <ItemGroup>
    <Reference Include="IQToolkit, Version=1.0.0.0, Culture=neutral, processorArchitecture=MSIL">
      <SpecificVersion>False</SpecificVersion>
      <HintPath>..\thirdparty\IQToolkit.dll</HintPath>
    </Reference>
    <Reference Include="RabbitMQ.Client, Version=1.6.0.0, Culture=neutral, PublicKeyToken=89e7d7c5feba84ce, processorArchitecture=MSIL">
      <SpecificVersion>False</SpecificVersion>
      <HintPath>..\thirdparty\RabbitMQ.Client.dll</HintPath>
    </Reference>
    <Reference Include="System" />
    <Reference Include="System.Core">
      <RequiredTargetFramework>3.5</RequiredTargetFramework>
    </Reference>
    <Reference Include="System.Xml.Linq">
      <RequiredTargetFramework>3.5</RequiredTargetFramework>
    </Reference>
    <Reference Include="System.Data.DataSetExtensions">
      <RequiredTargetFramework>3.5</RequiredTargetFramework>
    </Reference>
    <Reference Include="System.Data" />
    <Reference Include="System.Xml" />
    <Reference Include="xunit, Version=1.4.9.1465, Culture=neutral, PublicKeyToken=8d05b1bb7a6fdb6c, processorArchitecture=MSIL">
      <SpecificVersion>False</SpecificVersion>
      <HintPath>..\thirdparty\xunit.dll</HintPath>
    </Reference>
  </ItemGroup>
  <ItemGroup>
    <Compile Include="InterOp\FudgeInterOpTest.cs" />
    <Compile Include="InterOp\SteamComparingBinaryNBOWriter.cs" />
    <Compile Include="Perf\SmallFinancialTick.cs" />
    <Compile Include="Properties\AssemblyInfo.cs" />
    <Compile Include="Perf\ShortPerformanceTest.cs" />
    <Compile Include="Properties\Resources.Designer.cs">
      <AutoGen>True</AutoGen>
      <DesignTime>True</DesignTime>
      <DependentUpon>Resources.resx</DependentUpon>
    </Compile>
<<<<<<< HEAD
    <Compile Include="Unit\FudgeContextPropertyTest.cs" />
=======
    <Compile Include="Unit\Encodings\DebuggingWriter.cs" />
    <Compile Include="Unit\Encodings\FudgeJSONStreamReaderTest.cs" />
    <Compile Include="Unit\Encodings\FudgeMsgStreamTest.cs" />
    <Compile Include="Unit\Encodings\FudgeXmlStreamReaderTest.cs" />
    <Compile Include="Unit\Encodings\FudgeXmlStreamWriterTest.cs" />
>>>>>>> 85952d09
    <Compile Include="Unit\FudgeContextTest.cs" />
    <Compile Include="Unit\FudgeMsgCodecTest.cs" />
    <Compile Include="Unit\FudgeMsgFormatterTest.cs" />
    <Compile Include="Unit\FudgeMsgTest.cs" />
    <Compile Include="Unit\FudgeFieldPrefixCodecTest.cs" />
    <Compile Include="Unit\FudgeStreamParserTest.cs" />
    <Compile Include="Unit\FudgeUtils.cs" />
    <Compile Include="Unit\FudgeTypeDictionaryTest.cs" />
    <Compile Include="Unit\Linq\Examples.cs" />
    <Compile Include="Unit\Linq\ExpressionTreeStructureHasherTest.cs" />
    <Compile Include="Unit\StandardFudgeMessages.cs" />
    <Compile Include="Unit\Types\ByteArrayFieldTypeTest.cs" />
    <Compile Include="Unit\Types\FudgeArrayFieldTypeBaseTest.cs" />
  </ItemGroup>
  <ItemGroup>
    <ProjectReference Include="..\Fudge\Fudge.csproj">
      <Project>{109A43D4-CE96-41E7-9FFC-D7A30D238E06}</Project>
      <Name>Fudge</Name>
    </ProjectReference>
  </ItemGroup>
  <ItemGroup>
    <EmbeddedResource Include="Properties\Resources.resx">
      <Generator>ResXFileCodeGenerator</Generator>
      <LastGenOutput>Resources.Designer.cs</LastGenOutput>
    </EmbeddedResource>
  </ItemGroup>
  <ItemGroup>
    <EmbeddedResource Include="Resources\allNames.dat" />
    <EmbeddedResource Include="Resources\allOrdinals.dat" />
    <EmbeddedResource Include="Resources\fixedWidthByteArrays.dat" />
    <EmbeddedResource Include="Resources\subMsg.dat" />
    <EmbeddedResource Include="Resources\unknown.dat" />
    <EmbeddedResource Include="Resources\variableWidthColumnSizes.dat" />
  </ItemGroup>
  <Import Project="$(MSBuildToolsPath)\Microsoft.CSharp.targets" />
  <!-- To modify your build process, add your task inside one of the targets below and uncomment it. 
       Other similar extension points exist, see Microsoft.Common.targets.
  <Target Name="BeforeBuild">
  </Target>
  <Target Name="AfterBuild">
  </Target>
  -->
</Project><|MERGE_RESOLUTION|>--- conflicted
+++ resolved
@@ -67,15 +67,12 @@
       <DesignTime>True</DesignTime>
       <DependentUpon>Resources.resx</DependentUpon>
     </Compile>
-<<<<<<< HEAD
     <Compile Include="Unit\FudgeContextPropertyTest.cs" />
-=======
     <Compile Include="Unit\Encodings\DebuggingWriter.cs" />
     <Compile Include="Unit\Encodings\FudgeJSONStreamReaderTest.cs" />
     <Compile Include="Unit\Encodings\FudgeMsgStreamTest.cs" />
     <Compile Include="Unit\Encodings\FudgeXmlStreamReaderTest.cs" />
     <Compile Include="Unit\Encodings\FudgeXmlStreamWriterTest.cs" />
->>>>>>> 85952d09
     <Compile Include="Unit\FudgeContextTest.cs" />
     <Compile Include="Unit\FudgeMsgCodecTest.cs" />
     <Compile Include="Unit\FudgeMsgFormatterTest.cs" />
